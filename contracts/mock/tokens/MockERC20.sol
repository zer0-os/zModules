// SPDX-License-Identifier: MIT

pragma solidity ^0.8.20;

import "@openzeppelin/contracts/token/ERC20/ERC20.sol";


contract MockERC20 is ERC20 {
    constructor(string memory name, string memory symbol) ERC20(name, symbol) {
        _mint(msg.sender, 9000000000000 * 10 ** 18);
    }
<<<<<<< HEAD
    
=======

>>>>>>> 5f933185
    function mint(address to, uint256 amount) public virtual {
        _mint(to, amount);
    }
}<|MERGE_RESOLUTION|>--- conflicted
+++ resolved
@@ -9,11 +9,6 @@
     constructor(string memory name, string memory symbol) ERC20(name, symbol) {
         _mint(msg.sender, 9000000000000 * 10 ** 18);
     }
-<<<<<<< HEAD
-    
-=======
-
->>>>>>> 5f933185
     function mint(address to, uint256 amount) public virtual {
         _mint(to, amount);
     }
