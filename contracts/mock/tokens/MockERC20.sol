// SPDX-License-Identifier: MIT
pragma solidity 0.8.22;

import { ERC20Mod } from "./ERC20Mod.sol";

<<<<<<< HEAD
import { ERC20, IERC20 } from  "@openzeppelin/contracts/token/ERC20/ERC20.sol";


interface IMockERC20 is IERC20 {
    function mint(address to, uint256 amount) external;
}

contract MockERC20 is ERC20, IMockERC20 {
    constructor(string memory name, string memory symbol) ERC20(name, symbol) {
=======

contract MockERC20 is ERC20Mod {
    constructor(string memory name, string memory symbol) ERC20Mod(name, symbol) {
>>>>>>> 729f9862
        _mint(msg.sender, 9000000000000 * 10 ** 18);
    }

    function mint(address to, uint256 amount) public override virtual {
        _mint(to, amount);
    }
}<|MERGE_RESOLUTION|>--- conflicted
+++ resolved
@@ -3,25 +3,13 @@
 
 import { ERC20Mod } from "./ERC20Mod.sol";
 
-<<<<<<< HEAD
-import { ERC20, IERC20 } from  "@openzeppelin/contracts/token/ERC20/ERC20.sol";
-
-
-interface IMockERC20 is IERC20 {
-    function mint(address to, uint256 amount) external;
-}
-
-contract MockERC20 is ERC20, IMockERC20 {
-    constructor(string memory name, string memory symbol) ERC20(name, symbol) {
-=======
 
 contract MockERC20 is ERC20Mod {
     constructor(string memory name, string memory symbol) ERC20Mod(name, symbol) {
->>>>>>> 729f9862
         _mint(msg.sender, 9000000000000 * 10 ** 18);
     }
 
-    function mint(address to, uint256 amount) public override virtual {
+    function mint(address to, uint256 amount) public virtual {
         _mint(to, amount);
     }
 }