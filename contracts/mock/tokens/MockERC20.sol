--- conflicted
+++ resolved
@@ -1,11 +1,9 @@
 // SPDX-License-Identifier: MIT
 pragma solidity 0.8.22;
 
-<<<<<<< HEAD
 pragma solidity 0.8.26;
-=======
-import { ERC20Mod } from "./ERC20Mod.sol";
->>>>>>> 3f437f6e
+
+import "@openzeppelin/contracts/token/ERC20/ERC20.sol";
 
 
 contract MockERC20 is ERC20Mod {
