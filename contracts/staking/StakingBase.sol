--- conflicted
+++ resolved
@@ -1,10 +1,6 @@
 // SPDX-License-Identifier: MIT
 // solhint-disable immutable-vars-naming
-<<<<<<< HEAD
 pragma solidity ^0.8.26;
-=======
-pragma solidity 0.8.22;
->>>>>>> 4b75f4f6
 
 import { Ownable } from "@openzeppelin/contracts/access/Ownable.sol";
 import { IERC20 } from "@openzeppelin/contracts/token/ERC20/IERC20.sol";
@@ -73,21 +69,6 @@
         rewardsToken = _rewardsToken;
         rewardsPerPeriod = _rewardsPerPeriod;
         periodLength = _periodLength;
-<<<<<<< HEAD
-=======
-        timeLockPeriod = _timeLockPeriod;
-    }
-
-    /**
-     * @notice Claim rewards for the calling user based on their staked amount
-     */
-    function claim() external override {
-        // Require the time lock to have passed
-        Staker storage staker = stakers[msg.sender];
-
-        _onlyUnlocked(staker.unlockTimestamp);
-        _baseClaim(staker, 0);
->>>>>>> 4b75f4f6
     }
 
     /**
@@ -156,7 +137,6 @@
         return rewards;
     }
 
-<<<<<<< HEAD
     // Return the sum of ALL the rewards available to a user at this moment
     function _getPendingRewards(Staker storage staker) internal view returns (uint256) {
 
@@ -178,38 +158,21 @@
                 : staker.unlockedTimestamp;
 
             rewards += staker.owedRewardsLocked + _getInterimRewards(staker, block.timestamp - mostRecentTimestamp, true);
-=======
-    function _checkRewards(Staker storage staker) internal {
-
-        if (staker.amountStaked > 0) {
-            // It isn't their first stake, snapshot pending rewards
-            staker.owedRewards = _getPendingRewards(staker);
-        } else {
-            // Log the time at which this stake becomes claimable or unstakable
-            // This is only done once per user
-            staker.unlockTimestamp = block.timestamp + timeLockPeriod;
->>>>>>> 4b75f4f6
         }
 
         return rewards;
     }
 
-<<<<<<< HEAD
     // Get rewards a user accrued between their last touch point and now
     // In the `locked` case, we only calculate rewards if the user has surpassed their lock period
     function _getInterimRewards(Staker storage staker, uint256 timePassed, bool locked) internal view returns (uint256) {
         if (locked) {
             // uint256 retvalB = staker.amountStaked * (rewardsPerPeriod * (timePassed)) / periodLength / 1000;
             // console.log("retvalB: %s", retvalB);
-=======
-    function _baseClaim(Staker storage staker, uint256 subtractAmountStaked) internal {
-        uint256 rewards = _getPendingRewards(staker);
->>>>>>> 4b75f4f6
 
             return staker.amountStakedLocked * (rewardsPerPeriod * (timePassed)) / periodLength / 1000;
         } else {
 
-<<<<<<< HEAD
             return staker.amountStaked * (rewardsPerPeriod * (timePassed)) / periodLength / 1000;
         }
     }
@@ -236,68 +199,9 @@
 
         return 1 + 1e14 * 10 * ( (lock * 10 ) / 259) / 1e18;
         // return 101 + 1e14 * 10 * ( (lock * 10 ) / 365) / 1e18;
-=======
-        if (rewards != 0) {
-            _checkRewardsAvailable(rewards);
-
-            rewardsToken.safeTransfer(msg.sender, rewards);
-        }
-
-        if (staker.amountStaked - subtractAmountStaked == 0 && staker.owedRewards == 0) {
-            delete stakers[msg.sender];
-        }
-
-        emit Claimed(msg.sender, rewards, address(rewardsToken));
-    }
-
-    function _getPendingRewards(
-        Staker memory staker
-    ) internal view returns (uint256) {
-        // Return any existing rewards they are owed plus the additional amount accrued
-        // Value is prorated to a fractional period length. This means that calls will 
-        // calculate rewards for the appropriate amount in between periods, instead of
-        // just the full period
-
-        // The fractional amount of a period that has passed
-        uint256 fractionOfPeriod = ((block.timestamp - staker.lastUpdatedTimestamp) % periodLength);
-
-        // Calculate rewards owed for the number of periods
-        uint256 fixedPeriodRewards = 
-                PRECISION_MULTIPLIER * (rewardsPerPeriod *
-                staker.amountStaked *
-                ((block.timestamp - staker.lastUpdatedTimestamp) /
-                    periodLength)) / PRECISION_MULTIPLIER;
-
-        // Calculate rewards owed for the fractional amount of this period
-        uint256 partialRewards = 
-            PRECISION_MULTIPLIER * 
-                ((fractionOfPeriod * rewardsPerPeriod * staker.amountStaked) /
-                    periodLength) / PRECISION_MULTIPLIER;
-
-        // Return the full period rewards prorated up to the moment they call
-        return staker.owedRewards + fixedPeriodRewards + partialRewards;
->>>>>>> 4b75f4f6
     }
 
     function _getContractRewardsBalance() internal view virtual returns (uint256) {
         return rewardsToken.balanceOf(address(this));
     }
-<<<<<<< HEAD
-=======
-
-    function _checkRewardsAvailable(uint256 rewardAmount) internal view {
-        uint256 rewardBalance = _getContractRewardsBalance();
-
-        if (rewardBalance < rewardAmount || rewardBalance == 0) {
-            revert NoRewardsLeftInContract();
-        }
-    }
-
-    function _onlyUnlocked(uint256 unlockTimestamp) internal view {
-        // User is not staked or has not passed the time lock
-        if (unlockTimestamp == 0 || block.timestamp < unlockTimestamp) {
-            revert TimeLockNotPassed();
-        }
-    }
->>>>>>> 4b75f4f6
 }