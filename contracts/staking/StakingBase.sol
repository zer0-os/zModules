--- conflicted
+++ resolved
@@ -366,11 +366,7 @@
     function _calcRewardsMultiplier(uint256 lock) internal view returns (uint256) {
         return config.minimumRewardsMultiplier
         + (config.maximumRewardsMultiplier - config.minimumRewardsMultiplier)
-<<<<<<< HEAD
-        * (lock ) // 86400 seconds in a day // TODO eval if this division is even necessary
-=======
-        * (lock / 86400) // 86400 seconds in a day // TODO eval if this division is even necessary
->>>>>>> 6fd2ff54
+        * (lock )
         / config.periodLength;
     }
 
