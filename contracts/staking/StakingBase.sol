--- conflicted
+++ resolved
@@ -1,380 +1,376 @@
-// SPDX-License-Identifier: MIT
-// solhint-disable immutable-vars-naming
-<<<<<<< HEAD
-pragma solidity 0.8.26;
-=======
-pragma solidity ^0.8.26;
->>>>>>> 6fd2ff54
-
-import { Ownable } from "@openzeppelin/contracts/access/Ownable.sol";
-import { IERC20 } from "@openzeppelin/contracts/token/ERC20/IERC20.sol";
-import { SafeERC20 } from "@openzeppelin/contracts/token/ERC20/utils/SafeERC20.sol";
-import { IStakingBase } from "./IStakingBase.sol";
-import { ReentrancyGuard } from "@openzeppelin/contracts/utils/ReentrancyGuard.sol";
-
-/* solhint-disable no-console */
-import { console } from "hardhat/console.sol";
-// TODO remove when ready
-
-/**
- * @title StakingBase
- * @notice A set of common elements that are used in any Staking contract
- * @author James Earle <https://github.com/JamesEarle>, Kirill Korchagin <https://github.com/Whytecrowe>
- */
-contract StakingBase is Ownable, ReentrancyGuard, IStakingBase {
-    using SafeERC20 for IERC20;
-
-    // Constant values for precision in rewards calculations
-    uint256 constant public PRECISION_DIVISOR = 1000;
-    uint256 constant public LOCKED_PRECISION_DIVISOR = 100000;
-
-    /**
-     * @notice Mapping of each staker to that staker's data in the `Staker` struct
-     */
-    mapping(address user => Staker staker) public stakers;
-
-    /**
-     * @notice All required config variables, specified in the `Config` struct in `IStakingBase.sol`
-     */
-    Config public config;
-
-    constructor(
-        Config memory _config
-    ) Ownable(_config.contractOwner) {
-        if (
-            _config.stakingToken.code.length == 0 ||
-            address(_config.rewardsToken).code.length == 0 ||
-            _config.rewardsPerPeriod == 0 ||
-            _config.periodLength == 0
-        ) revert InitializedWithZero();
-        config = _config;
-    }
-
-    /**
-     * @notice Emergency function for the contract owner to withdraw leftover rewards
-     * in case of an abandoned contract.
-     *
-     * @dev Can only be called by the contract owner. Emits a `RewardFundingWithdrawal` event.
-     */
-    function withdrawLeftoverRewards() public override onlyOwner {
-        uint256 balance = _getContractRewardsBalance();
-
-        // Do not send empty transfer
-        if (balance == 0) revert InsufficientContractBalance();
-
-        config.rewardsToken.safeTransfer(owner(), balance);
-
-        emit LeftoverRewardsWithdrawn(owner(), balance);
-    }
-
-    /**
-     * @notice View the rewards balance in this pool
-     */
-    function getContractRewardsBalance() public view override returns (uint256) {
-        return _getContractRewardsBalance();
-    }
-
-    /**
-     * @notice Get the staking token address
-     */
-    function getStakingToken() public view override returns (address) {
-        return config.stakingToken;
-    }
-
-    /**
-     * @notice Get the rewards token address
-     */
-    function getRewardsToken() public view override returns (IERC20) {
-        return config.rewardsToken;
-    }
-
-    /**
-     * @notice Get the rewards per period
-     */
-    function getRewardsPerPeriod() public view override returns (uint256) {
-        return config.rewardsPerPeriod;
-    }
-
-    /**
-     * @notice Get the period length
-     */
-    function getPeriodLength() public view override returns (uint256) {
-        return config.periodLength;
-    }
-
-    /**
-     * @notice Get the minimum lock time
-     */
-    function getMinimumLockTime() public view override returns(uint256) {
-        return config.minimumLockTime;
-    }
-
-    /**
-     * @notice Get the minimum rewards multiplier
-     */
-    function getMinimumRewardsMultiplier() public view override returns(uint256) {
-        return config.minimumRewardsMultiplier;
-    }
-
-    /**
-     * @notice Get the maximum rewards multiplier
-     */
-    function getMaximumRewardsMultiplier() public view override returns(uint256) {
-        return config.maximumRewardsMultiplier;
-    }
-
-    /**
-     * @notice Set the rewards per period
-     * @dev Will fail when called by anyone other than the contract owner
-     *
-     * @param _rewardsPerPeriod The new rewards per period value
-     */
-    function setRewardsPerPeriod(uint256 _rewardsPerPeriod) public override onlyOwner {
-        config.rewardsPerPeriod = _rewardsPerPeriod;
-    }
-
-    /**
-     * @notice Set the period length
-     * @dev Will fail when called by anyone other than the contract owner
-     *
-     * @param _periodLength The new period length value
-     */
-    function setPeriodLength(uint256 _periodLength) public override onlyOwner {
-        config.periodLength = _periodLength;
-    }
-
-    /**
-     * @notice Set the minimum lock time
-     * @dev Will fail when called by anyone other than the contract owner
-     *
-     * @param _minimumLockTime The new minimum lock time, in seconds
-     */
-    function setMinimumLockTime(uint256 _minimumLockTime) public override onlyOwner {
-        config.minimumLockTime = _minimumLockTime;
-        emit MinimumLockTimeSet(owner(), _minimumLockTime);
-    }
-
-    /**
-     * @notice Set the minimum rewards multiplier
-     * @dev Will fail when called by anyone other than the contract owner
-     *
-     * @param _minimumRewardsMultiplier The new minimum rewards multiplier value
-     */
-    function setMinimumRewardsMultiplier(uint256 _minimumRewardsMultiplier) public override onlyOwner {
-        config.minimumRewardsMultiplier = _minimumRewardsMultiplier;
-    }
-
-    /**
-     * @notice Set the maximum rewards multiplier
-     * @dev Will fail when called by anyone other than the contract owner
-     *
-     * @param _maximumRewardsMultiplier The new maximum rewards multiplier value
-     */
-    function setMaximumRewardsMultiplier(uint256 _maximumRewardsMultiplier) public override onlyOwner {
-        config.maximumRewardsMultiplier = _maximumRewardsMultiplier;
-    }
-
-    /**
-     * @notice Return the potential rewards that would be earned for a given stake
-     *
-     * @param amount The amount of the staking token to calculate rewards for
-     * @param timeDuration The the amount of time these funds will be staked, provide the lock duration if locking
-     * @param locked Boolean if the stake is locked
-     */
-    function getStakeRewards(uint256 amount, uint256 timeDuration, bool locked) public view returns (uint256) {
-
-        uint256 rewardsMultiplier = locked ? _calcRewardsMultiplier(timeDuration) : 1;
-
-        return _getStakeRewards(
-            amount,
-            rewardsMultiplier,
-            timeDuration,
-            locked
-        );
-    }
-
-    ////////////////////////////////////
-    /* Internal Functions */
-    ////////////////////////////////////
-
-    /**
-     * @dev Core stake functionality used by both StakingERC20 and StakingERC721
-     * @param staker The user that is staking
-     * @param amount The amount to stake
-     * @param lockDuration The duration to lock the stake for, in seconds
-     */
-    function _coreStake(
-        Staker storage staker,
-        uint256 amount, //     tokenIds.length, in ERC721 case
-        uint256 lockDuration
-    ) internal {
-        if (lockDuration == 0) {
-            // Get rewards they are owed from past unlocked stakes, if any
-            // will return 0 if `amountStaked == 0`
-            staker.owedRewards += _getStakeRewards(
-                staker.amountStaked,
-                1, // Rewards multiplier is 1 for non-locked funds
-                block.timestamp - staker.lastTimestamp,
-                false
-            );
-
-            staker.lastTimestamp = block.timestamp;
-            staker.amountStaked += amount;
-        } else {
-            if (block.timestamp > staker.unlockedTimestamp) {
-                // The user has never locked or they have and we are past their lock period
-
-                // Capture the user's owed rewards from the past stake in between
-                // period at rate of 1
-                uint256 mostRecentTimestamp = staker.lastTimestampLocked > staker.unlockedTimestamp
-                    ? staker.lastTimestampLocked
-                    : staker.unlockedTimestamp;
-
-                // Note: this will return 0 if `amountStakedLocked == 0`
-                staker.owedRewardsLocked += _getStakeRewards(
-                    staker.amountStakedLocked,
-                    1,
-                    block.timestamp - mostRecentTimestamp,
-                    false
-                );
-
-                // Then we update appropriately
-                staker.unlockedTimestamp = block.timestamp + lockDuration;
-                staker.lockDuration = lockDuration;
-                staker.rewardsMultiplier = _calcRewardsMultiplier(lockDuration);
-
-                // We precalculate the amount because we know the time frame
-                staker.owedRewardsLocked += _getStakeRewards(
-                    amount,
-                    staker.rewardsMultiplier,
-                    lockDuration,
-                    true
-                );
-            } else {
-                // Rewards value of the incoming stake given the remaining lock time
-                staker.owedRewardsLocked += _getStakeRewards(
-                    amount,
-                    staker.rewardsMultiplier,
-                    _getRemainingLockTime(staker),
-                    true
-                );
-            }
-
-            staker.lastTimestampLocked = block.timestamp;
-            staker.amountStakedLocked += amount;
-        }
-    }
-
-    /**
-     * @dev Core claim functionality used by both StakingERC20 and StakingERC721
-     * @param staker The staker to claim rewards for
-     */
-    function _coreClaim(Staker storage staker) internal {
-        uint256 rewards = _getPendingRewards(staker);
-
-        staker.owedRewards = 0;
-        staker.lastTimestamp = block.timestamp;
-
-        if (staker.unlockedTimestamp != 0 && _getRemainingLockTime(staker) == 0) {
-            // If the above is true, the rewards will have already been accounted for in
-            // the first `_getPendingRewards` call
-            // We only need to update here
-            staker.owedRewardsLocked = 0;
-            staker.lastTimestampLocked = block.timestamp;
-        }
-
-        if (rewards == 0) revert ZeroRewards();
-
-        config.rewardsToken.safeTransfer(msg.sender, rewards);
-
-        emit Claimed(msg.sender, rewards, address(config.rewardsToken));
-    }
-
-    /**
-     * @dev Calculate the time remaining for a staker's lock. Return 0 if no locked funds or if passed lock time
-     * @param staker The staker to get the lock time for
-     */
-    function _getRemainingLockTime(Staker storage staker) internal view returns(uint256) {
-        if (staker.amountStakedLocked == 0 || staker.unlockedTimestamp < block.timestamp) return 0;
-
-        return staker.unlockedTimestamp - block.timestamp;
-    }
-
-    /**
-     * @dev Calculate the rewards for a specific stake
-     * @param amount The amount of the staking token to calculate rewards for
-     * @param rewardsMultiplier The multiplier for the rewards
-     * @param timeDuration The amount of time these funds will be staked
-     * @param locked Boolean if the stake is locked
-     */
-    function _getStakeRewards(
-        uint256 amount,
-        uint256 rewardsMultiplier,
-        uint256 timeDuration,
-        bool locked
-    ) internal view returns (uint256) {
-        uint256 divisor = locked ? LOCKED_PRECISION_DIVISOR : PRECISION_DIVISOR;
-
-        return rewardsMultiplier * amount * config.rewardsPerPeriod * timeDuration / config.periodLength / divisor;
-    }
-
-    /**
-     * @dev Get the total rewards owed to a staker
-     * @param staker The staker to get rewards for
-     */
-    function _getPendingRewards(Staker storage staker) internal view returns (uint256) {
-        // Get rewards from non-locked funds already accrued and also between the last timestamp and now
-        uint256 rewards = staker.owedRewards + _getStakeRewards(
-            staker.amountStaked,
-            1, // Rewards multiplier
-            block.timestamp - staker.lastTimestamp,
-            false
-        );
-
-        // Only include rewards from locked funds the user is passed their lock period
-        if (staker.unlockedTimestamp != 0 && _getRemainingLockTime(staker) == 0) {
-            // We add the precalculated value of locked rewards to the `staker.owedRewardsLocked` sum on stake,
-            // so we don't need to add it here as it would be double counted
-
-            // Case A) user stakes with lock, then waits well beyond lock duration and claims
-            // need to make sure that everything past `unlockTimestamp` is calculated at the non-locked rate
-            // Case B) user stakes with lock and waits well beyond lock period, claims, then waits and claims again in the future
-            // Have to make sure that we read from the time between their last touch point at non-locked rate
-            // meaning we have to check which timestamp is more recent
-            uint256 mostRecentTimestamp = staker.lastTimestampLocked > staker.unlockedTimestamp
-                ? staker.lastTimestampLocked
-                : staker.unlockedTimestamp;
-
-            // TODO somehow creates slightly different value than what
-
-            rewards += staker.owedRewardsLocked + _getStakeRewards(
-                staker.amountStakedLocked,
-                1, // Rewards multiplier
-                block.timestamp - mostRecentTimestamp,
-                false // Treat as non-locked funds
-            );
-        }
-
-        return rewards;
-    }
-
-    // todo remove when finished
-    function testRM(uint256 timeDuration) public view returns (uint256) {
-        return _calcRewardsMultiplier(timeDuration);
-    }
-
-    /**
-     * @dev Locked rewards receive a multiplier based on the length of the lock
-     * @param lock The length of the lock in seconds
-     */
-    function _calcRewardsMultiplier(uint256 lock) internal view returns (uint256) {
-        return config.minimumRewardsMultiplier
-        + (config.maximumRewardsMultiplier - config.minimumRewardsMultiplier)
-        * (lock / 86400) // 86400 seconds in a day // TODO eval if this division is even necessary
-        / config.periodLength;
-    }
-
-    function _getContractRewardsBalance() internal view virtual returns (uint256) {
-        return config.rewardsToken.balanceOf(address(this));
-    }
-}+// SPDX-License-Identifier: MIT
+// solhint-disable immutable-vars-naming
+pragma solidity ^0.8.26;
+
+import { Ownable } from "@openzeppelin/contracts/access/Ownable.sol";
+import { IERC20 } from "@openzeppelin/contracts/token/ERC20/IERC20.sol";
+import { SafeERC20 } from "@openzeppelin/contracts/token/ERC20/utils/SafeERC20.sol";
+import { IStakingBase } from "./IStakingBase.sol";
+import { ReentrancyGuard } from "@openzeppelin/contracts/utils/ReentrancyGuard.sol";
+
+/* solhint-disable no-console */
+import { console } from "hardhat/console.sol";
+// TODO remove when ready
+
+/**
+ * @title StakingBase
+ * @notice A set of common elements that are used in any Staking contract
+ * @author James Earle <https://github.com/JamesEarle>, Kirill Korchagin <https://github.com/Whytecrowe>
+ */
+contract StakingBase is Ownable, ReentrancyGuard, IStakingBase {
+    using SafeERC20 for IERC20;
+
+    // Constant values for precision in rewards calculations
+    uint256 constant public PRECISION_DIVISOR = 1000;
+    uint256 constant public LOCKED_PRECISION_DIVISOR = 100000;
+
+    /**
+     * @notice Mapping of each staker to that staker's data in the `Staker` struct
+     */
+    mapping(address user => Staker staker) public stakers;
+
+    /**
+     * @notice All required config variables, specified in the `Config` struct in `IStakingBase.sol`
+     */
+    Config public config;
+
+    constructor(
+        Config memory _config
+    ) Ownable(_config.contractOwner) {
+        if (
+            _config.stakingToken.code.length == 0 ||
+            address(_config.rewardsToken).code.length == 0 ||
+            _config.rewardsPerPeriod == 0 ||
+            _config.periodLength == 0
+        ) revert InitializedWithZero();
+        config = _config;
+    }
+
+    /**
+     * @notice Emergency function for the contract owner to withdraw leftover rewards
+     * in case of an abandoned contract.
+     *
+     * @dev Can only be called by the contract owner. Emits a `RewardFundingWithdrawal` event.
+     */
+    function withdrawLeftoverRewards() public override onlyOwner {
+        uint256 balance = _getContractRewardsBalance();
+
+        // Do not send empty transfer
+        if (balance == 0) revert InsufficientContractBalance();
+
+        config.rewardsToken.safeTransfer(owner(), balance);
+
+        emit LeftoverRewardsWithdrawn(owner(), balance);
+    }
+
+    /**
+     * @notice View the rewards balance in this pool
+     */
+    function getContractRewardsBalance() public view override returns (uint256) {
+        return _getContractRewardsBalance();
+    }
+
+    /**
+     * @notice Get the staking token address
+     */
+    function getStakingToken() public view override returns (address) {
+        return config.stakingToken;
+    }
+
+    /**
+     * @notice Get the rewards token address
+     */
+    function getRewardsToken() public view override returns (IERC20) {
+        return config.rewardsToken;
+    }
+
+    /**
+     * @notice Get the rewards per period
+     */
+    function getRewardsPerPeriod() public view override returns (uint256) {
+        return config.rewardsPerPeriod;
+    }
+
+    /**
+     * @notice Get the period length
+     */
+    function getPeriodLength() public view override returns (uint256) {
+        return config.periodLength;
+    }
+
+    /**
+     * @notice Get the minimum lock time
+     */
+    function getMinimumLockTime() public view override returns(uint256) {
+        return config.minimumLockTime;
+    }
+
+    /**
+     * @notice Get the minimum rewards multiplier
+     */
+    function getMinimumRewardsMultiplier() public view override returns(uint256) {
+        return config.minimumRewardsMultiplier;
+    }
+
+    /**
+     * @notice Get the maximum rewards multiplier
+     */
+    function getMaximumRewardsMultiplier() public view override returns(uint256) {
+        return config.maximumRewardsMultiplier;
+    }
+
+    /**
+     * @notice Set the rewards per period
+     * @dev Will fail when called by anyone other than the contract owner
+     *
+     * @param _rewardsPerPeriod The new rewards per period value
+     */
+    function setRewardsPerPeriod(uint256 _rewardsPerPeriod) public override onlyOwner {
+        config.rewardsPerPeriod = _rewardsPerPeriod;
+    }
+
+    /**
+     * @notice Set the period length
+     * @dev Will fail when called by anyone other than the contract owner
+     *
+     * @param _periodLength The new period length value
+     */
+    function setPeriodLength(uint256 _periodLength) public override onlyOwner {
+        config.periodLength = _periodLength;
+    }
+
+    /**
+     * @notice Set the minimum lock time
+     * @dev Will fail when called by anyone other than the contract owner
+     *
+     * @param _minimumLockTime The new minimum lock time, in seconds
+     */
+    function setMinimumLockTime(uint256 _minimumLockTime) public override onlyOwner {
+        config.minimumLockTime = _minimumLockTime;
+        emit MinimumLockTimeSet(owner(), _minimumLockTime);
+    }
+
+    /**
+     * @notice Set the minimum rewards multiplier
+     * @dev Will fail when called by anyone other than the contract owner
+     *
+     * @param _minimumRewardsMultiplier The new minimum rewards multiplier value
+     */
+    function setMinimumRewardsMultiplier(uint256 _minimumRewardsMultiplier) public override onlyOwner {
+        config.minimumRewardsMultiplier = _minimumRewardsMultiplier;
+    }
+
+    /**
+     * @notice Set the maximum rewards multiplier
+     * @dev Will fail when called by anyone other than the contract owner
+     *
+     * @param _maximumRewardsMultiplier The new maximum rewards multiplier value
+     */
+    function setMaximumRewardsMultiplier(uint256 _maximumRewardsMultiplier) public override onlyOwner {
+        config.maximumRewardsMultiplier = _maximumRewardsMultiplier;
+    }
+
+    /**
+     * @notice Return the potential rewards that would be earned for a given stake
+     *
+     * @param amount The amount of the staking token to calculate rewards for
+     * @param timeDuration The the amount of time these funds will be staked, provide the lock duration if locking
+     * @param locked Boolean if the stake is locked
+     */
+    function getStakeRewards(uint256 amount, uint256 timeDuration, bool locked) public view returns (uint256) {
+
+        uint256 rewardsMultiplier = locked ? _calcRewardsMultiplier(timeDuration) : 1;
+
+        return _getStakeRewards(
+            amount,
+            rewardsMultiplier,
+            timeDuration,
+            locked
+        );
+    }
+
+    ////////////////////////////////////
+    /* Internal Functions */
+    ////////////////////////////////////
+
+    /**
+     * @dev Core stake functionality used by both StakingERC20 and StakingERC721
+     * @param staker The user that is staking
+     * @param amount The amount to stake
+     * @param lockDuration The duration to lock the stake for, in seconds
+     */
+    function _coreStake(
+        Staker storage staker,
+        uint256 amount, //     tokenIds.length, in ERC721 case
+        uint256 lockDuration
+    ) internal {
+        if (lockDuration == 0) {
+            // Get rewards they are owed from past unlocked stakes, if any
+            // will return 0 if `amountStaked == 0`
+            staker.owedRewards += _getStakeRewards(
+                staker.amountStaked,
+                1, // Rewards multiplier is 1 for non-locked funds
+                block.timestamp - staker.lastTimestamp,
+                false
+            );
+
+            staker.lastTimestamp = block.timestamp;
+            staker.amountStaked += amount;
+        } else {
+            if (block.timestamp > staker.unlockedTimestamp) {
+                // The user has never locked or they have and we are past their lock period
+
+                // Capture the user's owed rewards from the past stake in between
+                // period at rate of 1
+                uint256 mostRecentTimestamp = staker.lastTimestampLocked > staker.unlockedTimestamp
+                    ? staker.lastTimestampLocked
+                    : staker.unlockedTimestamp;
+
+                // Note: this will return 0 if `amountStakedLocked == 0`
+                staker.owedRewardsLocked += _getStakeRewards(
+                    staker.amountStakedLocked,
+                    1,
+                    block.timestamp - mostRecentTimestamp,
+                    false
+                );
+
+                // Then we update appropriately
+                staker.unlockedTimestamp = block.timestamp + lockDuration;
+                staker.lockDuration = lockDuration;
+                staker.rewardsMultiplier = _calcRewardsMultiplier(lockDuration);
+
+                // We precalculate the amount because we know the time frame
+                staker.owedRewardsLocked += _getStakeRewards(
+                    amount,
+                    staker.rewardsMultiplier,
+                    lockDuration,
+                    true
+                );
+            } else {
+                // Rewards value of the incoming stake given the remaining lock time
+                staker.owedRewardsLocked += _getStakeRewards(
+                    amount,
+                    staker.rewardsMultiplier,
+                    _getRemainingLockTime(staker),
+                    true
+                );
+            }
+
+            staker.lastTimestampLocked = block.timestamp;
+            staker.amountStakedLocked += amount;
+        }
+    }
+
+    /**
+     * @dev Core claim functionality used by both StakingERC20 and StakingERC721
+     * @param staker The staker to claim rewards for
+     */
+    function _coreClaim(Staker storage staker) internal {
+        uint256 rewards = _getPendingRewards(staker);
+
+        staker.owedRewards = 0;
+        staker.lastTimestamp = block.timestamp;
+
+        if (staker.unlockedTimestamp != 0 && _getRemainingLockTime(staker) == 0) {
+            // If the above is true, the rewards will have already been accounted for in
+            // the first `_getPendingRewards` call
+            // We only need to update here
+            staker.owedRewardsLocked = 0;
+            staker.lastTimestampLocked = block.timestamp;
+        }
+
+        if (rewards == 0) revert ZeroRewards();
+
+        config.rewardsToken.safeTransfer(msg.sender, rewards);
+
+        emit Claimed(msg.sender, rewards, address(config.rewardsToken));
+    }
+
+    /**
+     * @dev Calculate the time remaining for a staker's lock. Return 0 if no locked funds or if passed lock time
+     * @param staker The staker to get the lock time for
+     */
+    function _getRemainingLockTime(Staker storage staker) internal view returns(uint256) {
+        if (staker.amountStakedLocked == 0 || staker.unlockedTimestamp < block.timestamp) return 0;
+
+        return staker.unlockedTimestamp - block.timestamp;
+    }
+
+    /**
+     * @dev Calculate the rewards for a specific stake
+     * @param amount The amount of the staking token to calculate rewards for
+     * @param rewardsMultiplier The multiplier for the rewards
+     * @param timeDuration The amount of time these funds will be staked
+     * @param locked Boolean if the stake is locked
+     */
+    function _getStakeRewards(
+        uint256 amount,
+        uint256 rewardsMultiplier,
+        uint256 timeDuration,
+        bool locked
+    ) internal view returns (uint256) {
+        uint256 divisor = locked ? LOCKED_PRECISION_DIVISOR : PRECISION_DIVISOR;
+
+        return rewardsMultiplier * amount * config.rewardsPerPeriod * timeDuration / config.periodLength / divisor;
+    }
+
+    /**
+     * @dev Get the total rewards owed to a staker
+     * @param staker The staker to get rewards for
+     */
+    function _getPendingRewards(Staker storage staker) internal view returns (uint256) {
+        // Get rewards from non-locked funds already accrued and also between the last timestamp and now
+        uint256 rewards = staker.owedRewards + _getStakeRewards(
+            staker.amountStaked,
+            1, // Rewards multiplier
+            block.timestamp - staker.lastTimestamp,
+            false
+        );
+
+        // Only include rewards from locked funds the user is passed their lock period
+        if (staker.unlockedTimestamp != 0 && _getRemainingLockTime(staker) == 0) {
+            // We add the precalculated value of locked rewards to the `staker.owedRewardsLocked` sum on stake,
+            // so we don't need to add it here as it would be double counted
+
+            // Case A) user stakes with lock, then waits well beyond lock duration and claims
+            // need to make sure that everything past `unlockTimestamp` is calculated at the non-locked rate
+            // Case B) user stakes with lock and waits well beyond lock period, claims, then waits and claims again in the future
+            // Have to make sure that we read from the time between their last touch point at non-locked rate
+            // meaning we have to check which timestamp is more recent
+            uint256 mostRecentTimestamp = staker.lastTimestampLocked > staker.unlockedTimestamp
+                ? staker.lastTimestampLocked
+                : staker.unlockedTimestamp;
+
+            // TODO somehow creates slightly different value than what
+
+            rewards += staker.owedRewardsLocked + _getStakeRewards(
+                staker.amountStakedLocked,
+                1, // Rewards multiplier
+                block.timestamp - mostRecentTimestamp,
+                false // Treat as non-locked funds
+            );
+        }
+
+        return rewards;
+    }
+
+    // todo remove when finished
+    function testRM(uint256 timeDuration) public view returns (uint256) {
+        return _calcRewardsMultiplier(timeDuration);
+    }
+
+    /**
+     * @dev Locked rewards receive a multiplier based on the length of the lock
+     * @param lock The length of the lock in seconds
+     */
+    function _calcRewardsMultiplier(uint256 lock) internal view returns (uint256) {
+        return config.minimumRewardsMultiplier
+        + (config.maximumRewardsMultiplier - config.minimumRewardsMultiplier)
+        * (lock / 86400) // 86400 seconds in a day // TODO eval if this division is even necessary
+        / config.periodLength;
+    }
+
+    function _getContractRewardsBalance() internal view virtual returns (uint256) {
+        return config.rewardsToken.balanceOf(address(this));
+    }
+}