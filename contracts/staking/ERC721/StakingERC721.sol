--- conflicted
+++ resolved
@@ -1,4 +1,3 @@
-<<<<<<< HEAD
 // SPDX-License-Identifier: MIT
 pragma solidity 0.8.26;
 
@@ -283,387 +282,4 @@
 
         emit Unstaked(msg.sender, tokenId, config.stakingToken);
     }
-}
-=======
-// SPDX-License-Identifier: MIT
-pragma solidity 0.8.26;
-
-import { IERC20 } from "@openzeppelin/contracts/token/ERC20/IERC20.sol";
-import { IERC721 } from "@openzeppelin/contracts/token/ERC721/IERC721.sol";
-import { SafeERC20 } from "@openzeppelin/contracts/token/ERC20/utils/SafeERC20.sol";
-import { ERC721 } from "@openzeppelin/contracts/token/ERC721/ERC721.sol";
-import { ERC721URIStorage } from "@openzeppelin/contracts/token/ERC721/extensions/ERC721URIStorage.sol";
-import { IStakingERC721 } from "./IStakingERC721.sol";
-import { StakingBase } from "../StakingBase.sol";
-
-/* solhint-disable no-console */
-// TODO remove when ready
-import { console } from "hardhat/console.sol";
-
-
-/**
- * @title Staking721
- * @notice A staking contract that allows depositing ERC721 tokens and mints a
- * non-transferable ERC721 token in return as representation of the deposit.
- * @author James Earle <https://github.com/JamesEarle>, Kirill Korchagin <https://github.com/Whytecrowe>
- */
-contract StakingERC721 is ERC721URIStorage, StakingBase, IStakingERC721 {
-    using SafeERC20 for IERC20;
-    /**
-     * @notice Based URI used for ALL tokens.Can be empty if individual URIs are set.
-     */
-    string internal baseURI;
-
-    /**
-     * @notice Total supply of all tokens
-     */
-    uint256 internal _totalSupply;
-
-    /**
-     * @notice Mapping that includes ERC721 specific data for each staker
-     */
-    mapping(address staker => NFTStaker nftStaker) public nftStakers;
-
-    /**
-     * @notice Revert if a call is not from the SNFT owner
-     */
-    modifier onlySNFTOwner(uint256 tokenId) {
-        if (ownerOf(tokenId) != msg.sender) {
-            revert InvalidOwner();
-        }
-        _;
-    }
-
-    constructor(
-        string memory name,
-        string memory symbol,
-        string memory baseUri,
-        Config memory config
-    )
-        ERC721(name, symbol)
-        StakingBase(config)
-    {
-        if (bytes(baseUri).length > 0) {
-            baseURI = baseUri;
-        }
-    }
-
-    /**
-     * @notice Stake one or more ERC721 tokens with a lock period
-     * @dev These are two separate functions intentionally for the sake of user clarity
-     *
-     * @param tokenIds The id(s) of the tokens to stake
-     * @param tokenUris The associated metadata URIs of the tokens to stake
-     * @param lockDuration The lock durations, in seconds, for each token
-     */
-    function stakeWithLock(
-        uint256[] calldata tokenIds,
-        string[] calldata tokenUris,
-        uint256 lockDuration
-    ) external override {
-        if (lockDuration < config.minimumLockTime) {
-            revert LockTimeTooShort();
-        }
-        _stake(tokenIds, tokenUris, lockDuration);
-    }
-
-    /**
-     * @notice Stake one or more ERC721 tokens without a lock period
-     * @dev These are two separate functions intentionally for the sake of user clarity
-     *
-     * @param tokenIds Array of tokenIds to be staked by the caller
-     * @param tokenUris (optional) Array of token URIs to be associated with the staked tokens. 0s if baseURI is used!
-     */
-    function stakeWithoutLock(
-        uint256[] calldata tokenIds,
-        string[] calldata tokenUris
-    ) external override {
-        _stake(tokenIds, tokenUris, 0);
-    }
-
-    /**
-     * @notice Claim rewards for the calling user based on their staked amount
-     */
-    function claim() public override {
-        NFTStaker storage nftStaker = nftStakers[msg.sender];
-
-        _coreClaim(nftStaker.stake);
-    }
-
-    /**
-     * @notice Unstake one or more specific ERC721 tokens
-     * @param tokenIds Array of tokenIds to be unstaked by the caller
-     */
-    function unstake(
-        uint256[] memory tokenIds,
-        bool exit
-    ) public override {
-        _unstakeMany(tokenIds, exit);
-    }
-
-    /**
-     * @notice Unstake all the tokens staked by a user.
-     * @dev If a user is still within their lock time, tokens that are locked are not unstaked
-     * unless `exit` is true.
-     *
-     * @param exit Flag for unstaking a token regardless of if it is unlocked or not.
-     * if a token is not unlocked but `exit` is true, it will be unstaked without reward
-     */
-    function unstakeAll(bool exit) public override {
-        _unstakeMany(nftStakers[msg.sender].tokenIds, exit);
-    }
-
-    /**
-     * @notice Get the array of staked tokenIds for the caller
-     * @return Array of tokenIds that the caller has staked
-     */
-    function getStakedTokenIds() public view override returns(uint256[] memory) {
-        return nftStakers[msg.sender].tokenIds;
-    }
-
-    /**
-     * @notice Return the time in seconds remaining for the staker's lock duration
-     */
-    function getRemainingLockTime() public view override returns (uint256) {
-        return _getRemainingLockTime(nftStakers[msg.sender].stake);
-    }
-
-    /**
-     * @notice Get the total pending rewards for the caller
-     * @return The amount of rewards the caller has pending
-     */
-    function getPendingRewards() public view override returns (uint256) {
-        return _getPendingRewards(nftStakers[msg.sender].stake);
-    }
-
-    ////////////////////////////////////
-    /* Token Functions */
-    ////////////////////////////////////
-
-    function setBaseURI(string memory baseUri) public override onlyOwner {
-        baseURI = baseUri;
-        emit BaseURIUpdated(baseUri);
-    }
-
-    function setTokenURI(
-        uint256 tokenId,
-        string memory tokenUri
-    ) public virtual override onlyOwner {
-        _setTokenURI(tokenId, tokenUri);
-    }
-
-    function getInterfaceId() public pure override returns (bytes4) {
-        return type(IStakingERC721).interfaceId;
-    }
-
-    function onERC721Received(
-        address,
-        address,
-        uint256,
-        bytes calldata
-    ) public pure override returns (bytes4) {
-        return this.onERC721Received.selector;
-    }
-
-    function totalSupply() public view override returns (uint256) {
-        return _totalSupply;
-    }
-
-    function tokenURI(
-        uint256 tokenId
-    ) public view override returns (string memory) {
-        return super.tokenURI(tokenId);
-    }
-
-    function supportsInterface(
-        bytes4 interfaceId
-    ) public view virtual override returns (bool) {
-        return
-            interfaceId == type(IStakingERC721).interfaceId ||
-            super.supportsInterface(interfaceId);
-    }
-
-    ////////////////////////////////////
-    /* Internal Staking Functions */
-    ////////////////////////////////////
-
-    /**
-     * @dev The ERC721 specific stake function, called by both `stakeWithLock` and `stakeWithoutLock`
-     * @param tokenIds Array of tokenIds to be staked by the caller
-     * @param tokenUris Array of token URIs to be associated with the staked tokens
-     * @param lockDuration The lock duration for the staked tokens
-     */
-    function _stake(uint256[] calldata tokenIds, string[] calldata tokenUris, uint256 lockDuration) internal {
-        if (tokenIds.length == 0) {
-            revert ZeroValue();
-        }
-
-        NFTStaker storage nftStaker = nftStakers[msg.sender];
-
-        _coreStake(nftStaker.stake, tokenIds.length, lockDuration);
-
-        uint256 i;
-        for(i; i < tokenIds.length;) {
-            // Transfer their NFT to this contract
-            IERC721(config.stakingToken).safeTransferFrom(
-                msg.sender,
-                address(this),
-                tokenIds[i]
-            );
-
-            // Add to array and to mapping for indexing in unstake
-            nftStaker.tokenIds.push(tokenIds[i]);
-            nftStaker.locked[tokenIds[i]] = lockDuration > 0;
-
-            // Mint user sNFT
-            _safeMint(msg.sender, tokenIds[i], tokenUris[i]);
-
-            emit Staked(msg.sender, tokenIds[i], config.stakingToken);
-
-            unchecked {
-                ++i;
-            }
-        }
-    }
-
-    function _unstakeMany(uint256[] memory _tokenIds, bool exit) internal {
-        NFTStaker storage nftStaker = nftStakers[msg.sender];
-
-        // Track if any action is taken, revert if not to avoid sucessful but empty tx
-        bool isAction = false;
-
-        // Calculate rewards ahead of balance adjustments, if any
-        uint256 rewards = _getPendingRewards(nftStaker.stake);
-
-        uint256 i;
-        for(i; i < _tokenIds.length;) {
-            if (ownerOf(_tokenIds[i]) == address(0) || ownerOf(_tokenIds[i]) != msg.sender) {
-                // Either the list of tokenIds contains a non-existent token
-                // or it contains a token the owner doesnt own
-                unchecked {
-                    ++i;
-                }
-                continue;
-            }
-
-            // If the token is unlocked, claim and unstake
-            if (nftStaker.locked[_tokenIds[i]]) {
-                // Token was locked
-                if (exit || _getRemainingLockTime(nftStaker.stake) == 0) {
-                    // only unstake if they are passed their lock time
-                    _unstake(_tokenIds[i]);
-                    --nftStaker.stake.amountStakedLocked;
-                    isAction = true;
-
-                    if (block.timestamp != nftStaker.stake.lastTimestampLocked) {
-                        // only update once per TX
-                        nftStaker.stake.lastTimestampLocked = block.timestamp;
-                    }
-                } else {
-                    // stake is locked and cannot be unstaked
-                    unchecked {
-                        ++i;
-                    }
-                    continue;
-                }
-            } else {
-                // stake was never locked
-                _unstake(_tokenIds[i]);
-                --nftStaker.stake.amountStaked;
-                isAction = true;
-
-                if (block.timestamp != nftStaker.stake.lastTimestamp) {
-                    // only update once per TX
-                    nftStaker.stake.lastTimestamp = block.timestamp;
-                }
-            }
-
-            unchecked {
-                ++i;
-            }
-        }
-
-        // If no action is taken, revert
-        if (!isAction) {
-            revert InvalidUnstake();
-        }
-
-        if (!exit) {
-            // Transfer the user's rewards
-            // Will fail if the contract does not have funding
-            config.rewardsToken.safeTransfer(msg.sender, rewards);
-            emit Claimed(msg.sender, rewards, address(config.rewardsToken));
-        }
-
-        // If a complete withdrawal, delete the staker struct for this user as well
-        if (nftStaker.stake.amountStaked == 0 && nftStaker.stake.amountStakedLocked == 0) {
-            delete nftStakers[msg.sender];
-        } else if (nftStaker.stake.amountStaked != 0) {
-            nftStaker.stake.amountStakedLocked = 0;
-            nftStaker.stake.lastTimestampLocked = 0;
-            nftStaker.stake.unlockedTimestamp = 0;
-            nftStaker.stake.lockDuration = 0;
-        } else {
-            nftStaker.stake.amountStaked = 0;
-            nftStaker.stake.lastTimestamp = 0;
-        }
-    }
-
-    function _unstake(
-        uint256 tokenId
-    ) internal onlySNFTOwner(tokenId) {
-        _burn(tokenId);
-        --_totalSupply;
-
-        // Return NFT to staker
-        IERC721(config.stakingToken).safeTransferFrom(
-            address(this),
-            msg.sender,
-            tokenId
-        );
-
-        emit Unstaked(msg.sender, tokenId, config.stakingToken);
-    }
-
-    function _safeMint(
-        address to,
-        uint256 tokenId,
-        string memory tokenUri
-    ) internal {
-        ++_totalSupply;
-        super._safeMint(to, tokenId);
-        _setTokenURI(tokenId, tokenUri);
-    }
-
-    function _mint(
-        address to,
-        uint256 tokenId,
-        string memory tokenUri
-    ) internal {
-        ++_totalSupply;
-        super._mint(to, tokenId);
-        _setTokenURI(tokenId, tokenUri);
-    }
-
-    /**
-     * @dev Disallow all transfers, only `_mint` and `_burn` are allowed
-     */
-    function _update(
-        address to,
-        uint256 tokenId,
-        address auth
-    ) internal override returns (address) {
-        address from = _ownerOf(tokenId);
-
-        if (from != address(0) && to != address(0)) {
-            revert NonTransferrableToken();
-        }
-
-        return super._update(to, tokenId, auth);
-    }
-
-    function _baseURI() internal view override returns (string memory) {
-        return baseURI;
-    }
-}
->>>>>>> b9c6b0ec
+}