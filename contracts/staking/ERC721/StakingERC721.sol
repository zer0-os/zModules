// SPDX-License-Identifier: MIT
<<<<<<< HEAD
pragma solidity 0.8.26;
=======
pragma solidity 0.8.22;
>>>>>>> 4b75f4f6

import { IERC20 } from "@openzeppelin/contracts/token/ERC20/IERC20.sol";
import { IERC721 } from "@openzeppelin/contracts/token/ERC721/IERC721.sol";
import { SafeERC20 } from "@openzeppelin/contracts/token/ERC20/utils/SafeERC20.sol";
import { ERC721 } from "@openzeppelin/contracts/token/ERC721/ERC721.sol";
import { ERC721URIStorage } from "@openzeppelin/contracts/token/ERC721/extensions/ERC721URIStorage.sol";
import { IStakingERC721 } from "./IStakingERC721.sol";
import { StakingBase } from "../StakingBase.sol";

<<<<<<< HEAD
// TODO remove when complete
import { console } from "hardhat/console.sol";


=======
>>>>>>> 4b75f4f6
/**
 * @title Staking721
 * @notice A staking contract that allows depositing ERC721 tokens and mints a
 * non-transferable ERC721 token in return as representation of the deposit.
 * @author James Earle <https://github.com/JamesEarle>, Kirill Korchagin <https://github.com/Whytecrowe>
 */
contract StakingERC721 is ERC721URIStorage, StakingBase, IStakingERC721 {
    using SafeERC20 for IERC20;

    /**
     * @notice Base URI used for ALL tokens. Can be empty if individual URIs are set.
     */
    string internal baseURI;

    /**
     * @notice Total supply of all tokens
     */
    uint256 internal _totalSupply;

    /**
     * @notice Mapping that includes ERC721 specific data for each staker
     */
    mapping(address staker => NFTStaker) public nftStakers;

    /**
     * @notice Revert if a call is not from the SNFT owner
     */
    modifier onlySNFTOwner(uint256 tokenId) {
        if (ownerOf(tokenId) != msg.sender) {
            revert InvalidOwner();
        }
        _;
    }

    constructor(
        string memory name,
        string memory symbol,
        string memory baseUri,
        IERC721 _stakingToken,
        IERC20 _rewardsToken,
        uint256 _rewardsPerPeriod,
        uint256 _periodLength,
        address _contractOwner
    )
        ERC721(name, symbol)
        StakingBase(
            address(_stakingToken),
            _rewardsToken,
            _rewardsPerPeriod,
            _periodLength,
            _contractOwner
        )
    {
        if (bytes(baseUri).length > 0) {
            baseURI = baseUri;
        }
    }

    /**
     * @notice Stake one or more ERC721 tokens with a lock period
     * @dev These are two separate functions intentionally for the sake of user clarity
     * 
     * @param tokenIds The id(s) of the tokens to stake
     * @param tokenUris The associated metadata URIs of the tokens to stake
     * @param lockDuration The lock durations, in seconds, for each token
     */
    function stakeWithLock(
        uint256[] calldata tokenIds,
        string[] calldata tokenUris,
        uint256 lockDuration
    ) external override {
        _stake(tokenIds, tokenUris, lockDuration);
    }

    /**
     * @notice Stake one or more ERC721 tokens without a lock period
     * @dev These are two separate functions intentionally for the sake of user clarity
     * 
     * @param tokenIds Array of tokenIds to be staked by the caller
     * @param tokenUris (optional) Array of token URIs to be associated with the staked tokens. 0s if baseURI is used!
     */
    function stakeWithoutLock(
        uint256[] calldata tokenIds,
        string[] calldata tokenUris
<<<<<<< HEAD
    ) external override {
        _stake(tokenIds, tokenUris, 0);
    }
=======
    ) external override nonReentrant {
        if (tokenIds.length == 0) revert ZeroStake();
        if (tokenIds.length != tokenUris.length) revert ArrayLengthMismatch();

        Staker storage staker = stakers[msg.sender];
>>>>>>> 4b75f4f6

    /**
     * @notice Claim rewards for the calling user based on their staked amount
     */
    function claim() public override {
        uint256 rewards = _claim(nftStakers[msg.sender].data);

        if (rewards == 0) {
            revert ZeroRewards();
        }

        if (_getContractRewardsBalance() < rewards) {
            revert NoRewardsLeftInContract();
        }

        rewardsToken.safeTransfer(msg.sender, rewards);

        emit Claimed(msg.sender, rewards, address(rewardsToken));
    }

    /**
     * @notice Unstake one or more specific ERC721 tokens
     * @param tokenIds Array of tokenIds to be unstaked by the caller
     */
<<<<<<< HEAD
    function unstake(
        uint256[] memory tokenIds,
        bool exit
    ) external override {
        _unstakeMany(tokenIds, exit);
    }

    /**
     * @notice Unstake all the tokens staked by a user.
     * @dev If a user is still within their lock time, tokens that are locked are not unstaked
     * unless `exit` is true.
     * 
     * @param exit Flag for unstaking a token regardless of if it is unlocked or not. 
     * if a token is not unlocked but `exit` is true, it will be unstaked without reward
     */
    function unstakeAll(bool exit) public {
        _unstakeMany(nftStakers[msg.sender].tokenIds, exit);
=======
    function unstake(uint256[] memory tokenIds, bool exit) external override nonReentrant {
        if (tokenIds.length == 0) revert ZeroUnstake();

        Staker storage staker = stakers[msg.sender];

        if (!exit) _onlyUnlocked(staker.unlockTimestamp);

        uint256 i;
        for (i; i < tokenIds.length; ) {
            _unstake(tokenIds[i]);

            unchecked {
                ++i;
            }
        }

        if (!exit) {
            _baseClaim(staker, tokenIds.length);
        } else {
            // Snapshot their pending rewards
            staker.owedRewards = _getPendingRewards(staker);
        }

        if (staker.amountStaked != 0) {
            staker.amountStaked -= tokenIds.length;
            staker.lastUpdatedTimestamp = block.timestamp;
        }
>>>>>>> 4b75f4f6
    }

    ////////////////////////////////////
    /* Token Functions */
    ////////////////////////////////////

    function setBaseURI(string memory baseUri) external override onlyOwner {
        baseURI = baseUri;
        emit BaseURIUpdated(baseUri);
    }

    function setTokenURI(
        uint256 tokenId,
        string memory tokenUri
    ) external virtual override onlyOwner {
        _setTokenURI(tokenId, tokenUri);
    }

    function getInterfaceId() external pure override returns (bytes4) {
        return type(IStakingERC721).interfaceId;
    }

    function onERC721Received(
        address,
        address,
        uint256,
        bytes calldata
    ) external pure override returns (bytes4) {
        return this.onERC721Received.selector;
    }

    function totalSupply() public view override returns (uint256) {
        return _totalSupply;
    }

    function tokenURI(
        uint256 tokenId
    ) public view override returns (string memory) {
        return super.tokenURI(tokenId);
    }

    function supportsInterface(
        bytes4 interfaceId
    ) public view virtual override returns (bool) {
        return
            interfaceId == type(IStakingERC721).interfaceId ||
            super.supportsInterface(interfaceId);
    }

    function getStakedTokenIds() public view override returns(uint256[] memory) {
        // Staked ERC721 tokenIds
        return nftStakers[msg.sender].tokenIds;
    }

    /**
     * @notice Return the time in seconds remaining for the staker's lock duration
     */
    function getRemainingLockTime() public view override returns (uint256) {
        return _getRemainingLockTime(nftStakers[msg.sender].data);
    }

    function getPendingRewards() public view override returns (uint256) {
        return _getPendingRewards(nftStakers[msg.sender].data);
    }

    ////////////////////////////////////
    /* Internal Staking Functions */
    ////////////////////////////////////

    function _stake(uint256[] calldata tokenIds, string[] calldata tokenUris, uint256 lockDuration) internal {
        NFTStaker storage nftStaker = nftStakers[msg.sender];

        if (lockDuration == 0) {
            // Not locking_getInterimRewards
            // On first stake `_getTimedRewards` will return 0
            nftStaker.data.owedRewards += _getInterimRewards(
                nftStaker.data,
                block.timestamp - nftStaker.data.lastTimestamp,
                false
            );

            nftStaker.data.lastTimestamp = block.timestamp;
            nftStaker.data.amountStaked += tokenIds.length;
        } else {
            uint256 stakeValue = _getStakeValue(tokenIds.length, lockDuration);
            // console.log("stakeValue: %s", stakeValue);
            nftStaker.data.owedRewardsLocked += stakeValue;

            // We only update a users lock duration when it is greater than the previous
            uint256 incomingUnlockedTimestamp = block.timestamp + lockDuration;

            if (incomingUnlockedTimestamp > nftStaker.data.unlockedTimestamp) {
                // User may have already finished their previous lock period
                // if so, grab interim rewards before update
                if (_getRemainingLockTime(nftStaker.data) == 0) {
                    nftStaker.data.owedRewardsLocked += _getInterimRewards(nftStaker.data, block.timestamp - nftStaker.data.unlockedTimestamp, true);
                }

                nftStaker.data.unlockedTimestamp = incomingUnlockedTimestamp;
                nftStaker.data.lockDuration = lockDuration; // todo need to set this anymore?
            }

            nftStaker.data.lastTimestampLocked = block.timestamp;
            nftStaker.data.amountStakedLocked += tokenIds.length;
        }

        uint256 i;
        for(i; i < tokenIds.length;) {
            // Transfer their NFT to this contract
            IERC721(stakingToken).safeTransferFrom(
                msg.sender,
                address(this),
                tokenIds[i]
            );

            // Add to array and to mapping for indexing in unstake
            nftStaker.tokenIds.push(tokenIds[i]);
            nftStaker.locked[tokenIds[i]] = lockDuration > 0;

            // Mint user sNFT (TODO mint ERC721Voter when ready)
            _safeMint(msg.sender, tokenIds[i], tokenUris[i]);

            emit Staked(msg.sender, tokenIds[i], stakingToken);

            unchecked {
                ++i;
            }
        }
    }

    function _claim(Staker storage staker) internal returns (uint256) {
        uint256 rewards = _getPendingRewards(staker);
        
        // Update timestamp and owed amount *after* calculation
        staker.owedRewards = 0;
        staker.lastTimestamp = block.timestamp;
        
        // If there is no remaining lock time, the locked rewards will have
        // been accounted for in above call to `_getPendingRewards`
        // only need to adjust timestamp and amount here
        if (_getRemainingLockTime(staker) == 0) {
            staker.owedRewardsLocked = 0;
            staker.lastTimestampLocked = block.timestamp;
        }

        return rewards;
    }

    function _unstakeMany(uint256[] memory _tokenIds, bool exit) internal {
        NFTStaker storage nftStaker = nftStakers[msg.sender];

        // Track if any action is taken, revert if not to avoid sucessful but empty tx
        bool isAction = false;

        // Calculate rewards ahead of balance adjustments, if any
        uint256 rewards = _claim(nftStaker.data);

        uint256 i;
        for(i; i < _tokenIds.length;) {
            // console.log("enter loop");
            // If the token is unlocked, claim and unstake
            if (ownerOf(_tokenIds[i]) == address(0) || ownerOf(_tokenIds[i]) != msg.sender) {
                // Either the list of tokenIds contains a non-existent token
                // or it contains a token the owner doesnt own
                unchecked {
                    ++i;
                }
                continue;
            }

            if (nftStaker.locked[_tokenIds[i]]) {
                // Token was locked
                // console.log("locked");

                if (exit) {
                    // unstake with no rewards
                    // console.log("call with exit");
                    _unstake(_tokenIds[i]);
                    --nftStaker.data.amountStakedLocked;
                    isAction = true;
                } else if (_getRemainingLockTime(nftStaker.data) == 0) {
                    // only unstake if they are passed their lock time

                    _unstake(_tokenIds[i]);
                    --nftStaker.data.amountStakedLocked;
                    isAction = true;
                } else {
                    // stake is locked and cannot be unstaked
                    // console.log("here3");
                    unchecked {
                        ++i;
                    }
                    continue;
                }
            } else {
                // stake was never locked
                // console.log("not locked");
                if (nftStaker.data.lastTimestamp != block.timestamp) {

                }
                // console.log("call unstake");
                _unstake(_tokenIds[i]);
                --nftStaker.data.amountStaked;
                isAction = true;
            }

            unchecked {
                ++i;
            }
        }

        // If no action is taken, revert
        if (!isAction) {
            revert InvalidUnstake();
        }

        if (rewards > 0 && _getContractRewardsBalance() < rewards) {
            revert NoRewardsLeftInContract();
        }

        rewardsToken.safeTransfer(msg.sender, rewards);
        emit Claimed(msg.sender, rewards, address(rewardsToken));

        // If a complete withdrawal, delete the staker struct for this user as well
        if (nftStaker.data.amountStaked == 0 && nftStaker.data.amountStakedLocked == 0) {
            delete nftStakers[msg.sender];
        } else if (nftStaker.data.amountStaked != 0) {
            nftStaker.data.amountStakedLocked = 0;
            nftStaker.data.lastTimestampLocked = 0;
            nftStaker.data.unlockedTimestamp = 0;
            nftStaker.data.lockDuration = 0;
        } else {
            nftStaker.data.amountStaked = 0;
            nftStaker.data.lastTimestamp = 0;
        }
    }

    function _unstake(
        uint256 tokenId
    ) internal onlySNFTOwner(tokenId) {
        _burn(tokenId);
        --_totalSupply;

        // Return NFT to staker
        IERC721(stakingToken).safeTransferFrom(
            address(this),
            msg.sender,
            tokenId
        );

        emit Unstaked(msg.sender, tokenId, stakingToken);
    }

    function _safeMint(
        address to,
        uint256 tokenId,
        string memory tokenUri
    ) internal {
        ++_totalSupply;
        super._safeMint(to, tokenId);
        _setTokenURI(tokenId, tokenUri);
    }

    function _mint(
        address to,
        uint256 tokenId,
        string memory tokenUri
    ) internal {
        ++_totalSupply;
        super._mint(to, tokenId);
        _setTokenURI(tokenId, tokenUri);
    }

    /**
     * @dev Disallow all transfers, only `_mint` and `_burn` are allowed
     */
    function _update(
        address to,
        uint256 tokenId,
        address auth
    ) internal override returns (address) {
        address from = _ownerOf(tokenId);

        if (from != address(0) && to != address(0)) {
            revert NonTransferrableToken();
        }

        return super._update(to, tokenId, auth);
    }

    function _baseURI() internal view override returns (string memory) {
        return baseURI;
    }
}<|MERGE_RESOLUTION|>--- conflicted
+++ resolved
@@ -1,9 +1,5 @@
 // SPDX-License-Identifier: MIT
-<<<<<<< HEAD
 pragma solidity 0.8.26;
-=======
-pragma solidity 0.8.22;
->>>>>>> 4b75f4f6
 
 import { IERC20 } from "@openzeppelin/contracts/token/ERC20/IERC20.sol";
 import { IERC721 } from "@openzeppelin/contracts/token/ERC721/IERC721.sol";
@@ -13,13 +9,10 @@
 import { IStakingERC721 } from "./IStakingERC721.sol";
 import { StakingBase } from "../StakingBase.sol";
 
-<<<<<<< HEAD
 // TODO remove when complete
 import { console } from "hardhat/console.sol";
 
 
-=======
->>>>>>> 4b75f4f6
 /**
  * @title Staking721
  * @notice A staking contract that allows depositing ERC721 tokens and mints a
@@ -104,17 +97,9 @@
     function stakeWithoutLock(
         uint256[] calldata tokenIds,
         string[] calldata tokenUris
-<<<<<<< HEAD
     ) external override {
         _stake(tokenIds, tokenUris, 0);
     }
-=======
-    ) external override nonReentrant {
-        if (tokenIds.length == 0) revert ZeroStake();
-        if (tokenIds.length != tokenUris.length) revert ArrayLengthMismatch();
-
-        Staker storage staker = stakers[msg.sender];
->>>>>>> 4b75f4f6
 
     /**
      * @notice Claim rewards for the calling user based on their staked amount
@@ -139,7 +124,6 @@
      * @notice Unstake one or more specific ERC721 tokens
      * @param tokenIds Array of tokenIds to be unstaked by the caller
      */
-<<<<<<< HEAD
     function unstake(
         uint256[] memory tokenIds,
         bool exit
@@ -157,35 +141,6 @@
      */
     function unstakeAll(bool exit) public {
         _unstakeMany(nftStakers[msg.sender].tokenIds, exit);
-=======
-    function unstake(uint256[] memory tokenIds, bool exit) external override nonReentrant {
-        if (tokenIds.length == 0) revert ZeroUnstake();
-
-        Staker storage staker = stakers[msg.sender];
-
-        if (!exit) _onlyUnlocked(staker.unlockTimestamp);
-
-        uint256 i;
-        for (i; i < tokenIds.length; ) {
-            _unstake(tokenIds[i]);
-
-            unchecked {
-                ++i;
-            }
-        }
-
-        if (!exit) {
-            _baseClaim(staker, tokenIds.length);
-        } else {
-            // Snapshot their pending rewards
-            staker.owedRewards = _getPendingRewards(staker);
-        }
-
-        if (staker.amountStaked != 0) {
-            staker.amountStaked -= tokenIds.length;
-            staker.lastUpdatedTimestamp = block.timestamp;
-        }
->>>>>>> 4b75f4f6
     }
 
     ////////////////////////////////////
