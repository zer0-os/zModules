--- conflicted
+++ resolved
@@ -8,10 +8,7 @@
 import { ERC721URIStorage } from "@openzeppelin/contracts/token/ERC721/extensions/ERC721URIStorage.sol";
 import { IStakingERC721 } from "./IStakingERC721.sol";
 import { StakingBase } from "../StakingBase.sol";
-<<<<<<< HEAD
 import { IERC721MintableBurnableURIStorage } from "../../types/IERC721MintableBurnableURIStorage.sol";
-=======
->>>>>>> 6e247b27
 
 
 /**
@@ -46,13 +43,8 @@
 
     /**
      * @notice Stake one or more ERC721 tokens with a lock period
-<<<<<<< HEAD
-     * @dev These are two separate functions intentionally for the sake of user clarity
-     *
-=======
      * @dev These functions are separate intentionally for the sake of user clarity
      * 
->>>>>>> 6e247b27
      * @param tokenIds The id(s) of the tokens to stake
      * @param tokenUris The associated metadata URIs of the tokens to stake
      * @param lockDuration The lock durations, in seconds, for each token
@@ -70,13 +62,8 @@
 
     /**
      * @notice Stake one or more ERC721 tokens without a lock period
-<<<<<<< HEAD
-     * @dev These are two separate functions intentionally for the sake of user clarity
-     *
-=======
      * @dev These functions are separate intentionally for the sake of user clarity
      * 
->>>>>>> 6e247b27
      * @param tokenIds Array of tokenIds to be staked by the caller
      * @param tokenUris (optional) Array of token URIs to be associated with the staked tokens. 0s if baseURI is used!
      */
@@ -142,8 +129,6 @@
         return _getPendingRewards(nftStakers[msg.sender].stake);
     }
 
-<<<<<<< HEAD
-=======
     ////////////////////////////////////
     /* Token Functions */
     ////////////////////////////////////
@@ -165,7 +150,6 @@
         return type(IStakingERC721).interfaceId;
     }
 
->>>>>>> 6e247b27
     function onERC721Received(
         address,
         address,
