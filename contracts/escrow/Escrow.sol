// SPDX-License-Identifier: MIT
pragma solidity ^0.8.19;

import "@openzeppelin/contracts/token/ERC20/IERC20.sol";
import "@openzeppelin/contracts/access/Ownable.sol";

<<<<<<< HEAD
contract Escrow {
    address public owner; ///Owner of the contract
=======
contract Escrow is Ownable{
>>>>>>> ad403fca
    IERC20 public token; ///Token contract operates on

    mapping(address client => uint256 amount) public balance; ///Balance of given client

    constructor(address _token, address _owner) {
        token = IERC20(_token);
        Ownable(_owner);
    }

    function deposit(uint256 amount) external {
        balance[msg.sender] += amount;
        token.transferFrom(msg.sender, address(this), amount);
        emit Deposited(msg.sender, amount); 
    }

    function executePayment(address to, uint256 amount) external onlyOwner {
        require(balance[to] >= amount, "Insufficient balance");
        balance[to] -= amount;
        token.transfer(to, amount);

        emit PaymentExecuted(to, amount);
    }

    function refund(address client) external onlyOwner {
        uint256 _balance = balance[client];
        require(_balance > 0, "No balance to refund");
        balance[client] = 0;
        token.transfer(client, _balance);
        
        emit Refunded(client, _balance); //should these really be emitted? there are events in the transfer emitted already
    }

    event Deposited(address indexed client, uint256 amount);
    event PaymentExecuted(address indexed client, uint256 amount);
    event Refunded(address indexed client, uint256 amount);
}<|MERGE_RESOLUTION|>--- conflicted
+++ resolved
@@ -1,48 +1,43 @@
-// SPDX-License-Identifier: MIT
-pragma solidity ^0.8.19;
-
-import "@openzeppelin/contracts/token/ERC20/IERC20.sol";
-import "@openzeppelin/contracts/access/Ownable.sol";
-
-<<<<<<< HEAD
-contract Escrow {
-    address public owner; ///Owner of the contract
-=======
-contract Escrow is Ownable{
->>>>>>> ad403fca
-    IERC20 public token; ///Token contract operates on
-
-    mapping(address client => uint256 amount) public balance; ///Balance of given client
-
-    constructor(address _token, address _owner) {
-        token = IERC20(_token);
-        Ownable(_owner);
-    }
-
-    function deposit(uint256 amount) external {
-        balance[msg.sender] += amount;
-        token.transferFrom(msg.sender, address(this), amount);
-        emit Deposited(msg.sender, amount); 
-    }
-
-    function executePayment(address to, uint256 amount) external onlyOwner {
-        require(balance[to] >= amount, "Insufficient balance");
-        balance[to] -= amount;
-        token.transfer(to, amount);
-
-        emit PaymentExecuted(to, amount);
-    }
-
-    function refund(address client) external onlyOwner {
-        uint256 _balance = balance[client];
-        require(_balance > 0, "No balance to refund");
-        balance[client] = 0;
-        token.transfer(client, _balance);
-        
-        emit Refunded(client, _balance); //should these really be emitted? there are events in the transfer emitted already
-    }
-
-    event Deposited(address indexed client, uint256 amount);
-    event PaymentExecuted(address indexed client, uint256 amount);
-    event Refunded(address indexed client, uint256 amount);
+// SPDX-License-Identifier: MIT
+pragma solidity ^0.8.19;
+
+import "@openzeppelin/contracts/token/ERC20/IERC20.sol";
+import "@openzeppelin/contracts/access/Ownable.sol";
+
+contract Escrow is Ownable{
+    IERC20 public token; ///Token contract operates on
+
+    mapping(address client => uint256 amount) public balance; ///Balance of given client
+
+    constructor(address _token, address _owner) {
+        token = IERC20(_token);
+        Ownable(_owner);
+    }
+
+    function deposit(uint256 amount) external {
+        balance[msg.sender] += amount;
+        token.transferFrom(msg.sender, address(this), amount);
+        emit Deposited(msg.sender, amount); 
+    }
+
+    function executePayment(address to, uint256 amount) external onlyOwner {
+        require(balance[to] >= amount, "Insufficient balance");
+        balance[to] -= amount;
+        token.transfer(to, amount);
+
+        emit PaymentExecuted(to, amount);
+    }
+
+    function refund(address client) external onlyOwner {
+        uint256 _balance = balance[client];
+        require(_balance > 0, "No balance to refund");
+        balance[client] = 0;
+        token.transfer(client, _balance);
+        
+        emit Refunded(client, _balance); //should these really be emitted? there are events in the transfer emitted already
+    }
+
+    event Deposited(address indexed client, uint256 amount);
+    event PaymentExecuted(address indexed client, uint256 amount);
+    event Refunded(address indexed client, uint256 amount);
 }