--- conflicted
+++ resolved
@@ -1,80 +1,76 @@
-// SPDX-License-Identifier: MIT
-<<<<<<< HEAD
-pragma solidity 0.8.26;
-=======
-pragma solidity 0.8.22;
->>>>>>> 3f437f6e
-
-import { IERC20 } from "@openzeppelin/contracts/token/ERC20/IERC20.sol";
-import { IEscrow } from "./IEscrow.sol";
-import { SafeERC20 } from "@openzeppelin/contracts/token/ERC20/utils/SafeERC20.sol";
-import { OwnableOperable } from "../access/OwnableOperable.sol";
-import { ReentrancyGuard } from "@openzeppelin/contracts/utils/ReentrancyGuard.sol";
-
-
-/**
- * @title Escrow
- * @notice A simple general contract for holding tokens in escrow for multiple users
- * @author Kirill Korchagin <https://github.com/Whytecrowe>, Damien Burbine <https://github.com/durienb>
- */
-contract Escrow is OwnableOperable, ReentrancyGuard, IEscrow {
-    using SafeERC20 for IERC20;
-
-    /**
-     * @notice Token contract operates on
-     */
-    IERC20 public token;
-
-    /**
-     * @notice Mapping of balances for every user of this escrow
-     */
-    mapping(address user => uint256 amount) public balances;
-
-    constructor(
-        address _token,
-        address _owner,
-        address[] memory _operators
-    ) OwnableOperable(_owner) {
-        if (_token.code.length == 0) revert AddressIsNotAContract(_token);
-
-        token = IERC20(_token);
-
-        if (_operators.length > 0) {
-            addOperators(_operators);
-        }
-    }
-
-    /**
-     * @notice Allows a user to deposit tokens into the escrow contract.
-     * @param amount The amount of tokens to deposit.
-     */
-    function deposit(uint256 amount) external override nonReentrant {
-        if (amount == 0) revert ZeroAmountPassed();
-
-        // this logic is here to support deflationary tokens
-        uint256 balanceBefore = IERC20(token).balanceOf(address(this));
-
-        token.safeTransferFrom(msg.sender, address(this), amount);
-
-        uint256 balanceAfter = IERC20(token).balanceOf(address(this));
-        uint256 amountTransferred = balanceAfter - balanceBefore;
-
-        balances[msg.sender] += amountTransferred;
-
-        emit Deposit(msg.sender, amount, amountTransferred);
-    }
-
-    /**
-     * @notice Allows a user to withdraw funds from the escrow contract.
-     * @param amount The amount of tokens to withdraw.
-     */
-    function withdraw(uint256 amount) external override nonReentrant {
-        if (amount == 0) revert ZeroAmountPassed();
-        if (balances[msg.sender] < amount) revert InsufficientFunds(msg.sender);
-
-        balances[msg.sender] -= amount;
-        token.safeTransfer(msg.sender, amount);
-
-        emit Withdrawal(msg.sender, amount);
-    }
+// SPDX-License-Identifier: MIT
+pragma solidity 0.8.26;
+
+import { IERC20 } from "@openzeppelin/contracts/token/ERC20/IERC20.sol";
+import { IEscrow } from "./IEscrow.sol";
+import { SafeERC20 } from "@openzeppelin/contracts/token/ERC20/utils/SafeERC20.sol";
+import { OwnableOperable } from "../access/OwnableOperable.sol";
+import { ReentrancyGuard } from "@openzeppelin/contracts/utils/ReentrancyGuard.sol";
+
+
+/**
+ * @title Escrow
+ * @notice A simple general contract for holding tokens in escrow for multiple users
+ * @author Kirill Korchagin <https://github.com/Whytecrowe>, Damien Burbine <https://github.com/durienb>
+ */
+contract Escrow is OwnableOperable, ReentrancyGuard, IEscrow {
+    using SafeERC20 for IERC20;
+
+    /**
+     * @notice Token contract operates on
+     */
+    IERC20 public token;
+
+    /**
+     * @notice Mapping of balances for every user of this escrow
+     */
+    mapping(address user => uint256 amount) public balances;
+
+    constructor(
+        address _token,
+        address _owner,
+        address[] memory _operators
+    ) OwnableOperable(_owner) {
+        if (_token.code.length == 0) revert AddressIsNotAContract(_token);
+
+        token = IERC20(_token);
+
+        if (_operators.length > 0) {
+            addOperators(_operators);
+        }
+    }
+
+    /**
+     * @notice Allows a user to deposit tokens into the escrow contract.
+     * @param amount The amount of tokens to deposit.
+     */
+    function deposit(uint256 amount) external override nonReentrant {
+        if (amount == 0) revert ZeroAmountPassed();
+
+        // this logic is here to support deflationary tokens
+        uint256 balanceBefore = IERC20(token).balanceOf(address(this));
+
+        token.safeTransferFrom(msg.sender, address(this), amount);
+
+        uint256 balanceAfter = IERC20(token).balanceOf(address(this));
+        uint256 amountTransferred = balanceAfter - balanceBefore;
+
+        balances[msg.sender] += amountTransferred;
+
+        emit Deposit(msg.sender, amount, amountTransferred);
+    }
+
+    /**
+     * @notice Allows a user to withdraw funds from the escrow contract.
+     * @param amount The amount of tokens to withdraw.
+     */
+    function withdraw(uint256 amount) external override nonReentrant {
+        if (amount == 0) revert ZeroAmountPassed();
+        if (balances[msg.sender] < amount) revert InsufficientFunds(msg.sender);
+
+        balances[msg.sender] -= amount;
+        token.safeTransfer(msg.sender, amount);
+
+        emit Withdrawal(msg.sender, amount);
+    }
 }