--- conflicted
+++ resolved
@@ -1,52 +1,48 @@
-// SPDX-License-Identifier: MIT
-<<<<<<< HEAD
-pragma solidity 0.8.26;
-=======
-pragma solidity 0.8.22;
->>>>>>> 3f437f6e
-
-import { IOwnableOperable } from "../access/IOwnableOperable.sol";
-
-
-interface IEscrow is IOwnableOperable {
-    /**
-     * @notice Emitted when tokens are deposited into the contract
-     * @param user The address of the user who deposited the tokens
-     * @param depositAmount The amount of tokens deposited (argument to `deposit()`)
-     * @param amountTransferred The amount of tokens actually transferred (deflationary or rebasing tokens)
-     */
-    event Deposit(address indexed user, uint256 indexed depositAmount, uint256 amountTransferred);
-
-    /**
-     * @notice Emitted when tokens are withdrawn from the contract
-     * @param user The address of the user who withdrew the tokens
-     * @param amount The amount of tokens withdrawn
-     */
-    event Withdrawal(address indexed user, uint256 amount);
-
-    /**
-     * @notice Reverted when a user has insufficient funds in this Escrow for an operation
-     */
-    error InsufficientFunds(address user);
-    /**
-     * @notice Reverted when the address passed is not a contract
-     */
-    error AddressIsNotAContract(address addr);
-    /**
-     * @notice Reverted when zero amount is passed to the function
-     *  to avoid 0 transfers.
-     */
-    error ZeroAmountPassed();
-
-    /**
-     * @notice Allows a user to deposit tokens into the escrow contract.
-     * @param amount The amount of tokens to deposit.
-     */
-    function deposit(uint256 amount) external;
-
-    /**
-     * @notice Allows a user to withdraw funds from the escrow contract.
-     * @param amount The amount of tokens to withdraw.
-     */
-    function withdraw(uint256 amount) external;
+// SPDX-License-Identifier: MIT
+pragma solidity 0.8.26;
+
+import { IOwnableOperable } from "../access/IOwnableOperable.sol";
+
+
+interface IEscrow is IOwnableOperable {
+    /**
+     * @notice Emitted when tokens are deposited into the contract
+     * @param user The address of the user who deposited the tokens
+     * @param depositAmount The amount of tokens deposited (argument to `deposit()`)
+     * @param amountTransferred The amount of tokens actually transferred (deflationary or rebasing tokens)
+     */
+    event Deposit(address indexed user, uint256 indexed depositAmount, uint256 amountTransferred);
+
+    /**
+     * @notice Emitted when tokens are withdrawn from the contract
+     * @param user The address of the user who withdrew the tokens
+     * @param amount The amount of tokens withdrawn
+     */
+    event Withdrawal(address indexed user, uint256 amount);
+
+    /**
+     * @notice Reverted when a user has insufficient funds in this Escrow for an operation
+     */
+    error InsufficientFunds(address user);
+    /**
+     * @notice Reverted when the address passed is not a contract
+     */
+    error AddressIsNotAContract(address addr);
+    /**
+     * @notice Reverted when zero amount is passed to the function
+     *  to avoid 0 transfers.
+     */
+    error ZeroAmountPassed();
+
+    /**
+     * @notice Allows a user to deposit tokens into the escrow contract.
+     * @param amount The amount of tokens to deposit.
+     */
+    function deposit(uint256 amount) external;
+
+    /**
+     * @notice Allows a user to withdraw funds from the escrow contract.
+     * @param amount The amount of tokens to withdraw.
+     */
+    function withdraw(uint256 amount) external;
 }