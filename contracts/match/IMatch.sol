// SPDX-License-Identifier: MIT
<<<<<<< HEAD
pragma solidity 0.8.26;
=======
pragma solidity 0.8.22;
>>>>>>> 3f437f6e

import { IEscrow } from "../escrow/IEscrow.sol";


/**
 * @notice struct MatchData
 * - matchId (uint256) - The ID of the match assigned by a game client or the operator of this contract
 * - matchFee (uint256) - The entry fee for the match
 * - players (address[]) - Array of player addresses participating in the match
 */
interface IMatch is IEscrow {
    struct MatchData {
        uint256 matchId;
        uint256 matchFee;
        address[] players;
    }

    /**
     * @notice Emitted when the `feeVault` address is set in state, an address where all the `gameFee`s go
     * @param feeVault The address of the fee vault
     */
    event FeeVaultSet(address feeVault);

    /**
     * @notice Emitted when a match is started by the contract operator/owner
     * @param matchDataHash The hash of the MatchData struct (`keccak256(abi.encode(matchData))`)
     * @param matchId The ID of the match assigned by a game client or the operator of this contract
     * @param players The array of player addresses participating in the match
     * @param matchFee The entry fee for the match
     * @param fundsLocked The total amount of tokens locked in escrow for the match (or `players.length * matchFee`)
     *  this is also a value that is saved to state in `lockedFunds[matchDataHash]`
     */
    event MatchStarted(
        bytes32 indexed matchDataHash,
        uint256 indexed matchId,
        address[] indexed players,
        uint256 matchFee,
        uint256 fundsLocked
    );

    /**
     * @notice Emitted when a match is ended by the contract operator/owner
     * @param matchDataHash The hash of the MatchData struct (`keccak256(abi.encode(matchData))`)
     * @param matchId The ID of the match assigned by a game client or the operator of this contract
     * @param players The array of player addresses participating in the match (same length as `payouts`!)
     * @param payouts The amount of tokens each player will receive (same length as `players`!)
     * @param matchFee The entry fee for the match
     * @param gameFee The fee charged by the contract for hosting the match, will go to `feeVault`
     */
    event MatchEnded(
        bytes32 indexed matchDataHash,
        uint256 indexed matchId,
        address[] indexed players,
        uint256[] payouts,
        uint256 matchFee,
        uint256 gameFee
    );

    /**
     * @notice Emitted when the `gameFeePercentage` is set in state
     * @param percentage The percentage value (as part of 10,000) that is set
     */
    event GameFeePercentageSet(uint256 percentage);

    /**
     * @notice Reverted when the match data passed to the contract is incorrect
     * @param matchId The ID of the match assigned by a game client or the operator of this contract
     * @param matchDataHash The hash of the MatchData struct (`keccak256(abi.encode(matchData))`)
     */
    error InvalidMatchOrMatchData(uint256 matchId, bytes32 matchDataHash);
    /**
     * @notice Reverted when the payout amounts passed as `payouts` array to `endMatch()` are calculated incorrectly,
     * and their sum + `gameFee` do not add up to the total `lockedFunds` set by `startMatch()`
     * @param matchId The ID of the match assigned by a game client or the operator of this contract
     */
    error InvalidPayouts(uint256 matchId);
    /**
     * @notice Reverted when a match is already started with the same `matchId` and `matchDataHash`
     * @param matchId The ID of the match assigned by a game client or the operator of this contract
     * @param matchDataHash The hash of the MatchData struct (`keccak256(abi.encode(matchData))`)
     */
    error MatchAlreadyStarted(uint256 matchId, bytes32 matchDataHash);
    /**
     * @notice Reverted when `players` array is passed as empty
     * @param matchId The ID of the match assigned by a game client or the operator of this contract
     */
    error NoPlayersInMatch(uint256 matchId);
    /**
     * @notice Reverted when the length of `players` and `payouts` arrays are different
     */
    error ArrayLengthMismatch();
    /**
     * @notice Reverted when the match fee is set to 0
     * @param matchId The ID of the match assigned by a game client or the operator of this contract
     */
    error ZeroMatchFee(uint256 matchId);
    /**
     * @notice Reverted when setting `gameFeePercentage` as a wrong value (as part of 10,000)
     * @param percentage The percentage value passed to the function
     */
    error InvalidPercentageValue(uint256 percentage);

    /**
     * @notice Starts a match, charges the entry fee from each player's balance, creates and hashes `MatchData` struct,
     *  and locks the total amount of tokens in escrow for the match, saving the amount to `lockedFunds` mapping,
     *  mapped by `matchDataHash` as the key. Emits a `MatchStarted` event with all the data.
     * @dev Can ONLY be called by an authorized account!
     * @param matchId The ID of the match assigned by a game client or the operator of this contract
     * @param players Array of player addresses participating in the match
     * @param matchFee The entry fee for each player
     */
    function startMatch(uint256 matchId, address[] calldata players, uint256 matchFee) external;

    /**
     * @notice Ends a match, creates and hashes a MatchData struct with the data provided, validates that
     *  funds have been locked for this match previously (same match has been started), validates that
     *  `payouts + gameFee` add up to the total locked funds, transfers the payouts to the players,
     *  and emits a `MatchEnded` event.
     * @dev Can ONLY be called by an authorized account! Note that the `lockedFunds` mapping entry will be deleted
     *  for a gas refund, leaving historical data only in the event logs.
     * @param matchId The ID of the match assigned by a game client or the operator of this contract
     * @param players Array of player addresses (has to be the exact same array passed to `startMatch()`!)
     * @param payouts The amount of tokens each player will receive (pass 0 for players with no payouts!)
     *  Has to be the same length as `players`!
     * @param matchFee The entry fee for the match
     */
    function endMatch(
        uint256 matchId,
        address[] calldata players,
        uint256[] calldata payouts,
        uint256 matchFee
    ) external;

    /**
     * @notice Sets the address of the fee vault where all the `gameFee`s go
     * @dev Can ONLY be called by an authorized account!
     * @param _feeVault The address of the new fee vault
     */
    function setFeeVault(address _feeVault) external;

    /**
     * @notice Sets the percentage of the `matchFee` per match that is charged for hosting the match
     * by the game. Represented as parts of 10,000 (100% = 10,000)
     * @dev Can ONLY be called by the OWNER!
     * @param _gameFeePercentage The percentage value to set
     */
    function setGameFeePercentage(uint256 _gameFeePercentage) external;
}


<|MERGE_RESOLUTION|>--- conflicted
+++ resolved
@@ -1,156 +1,152 @@
-// SPDX-License-Identifier: MIT
-<<<<<<< HEAD
-pragma solidity 0.8.26;
-=======
-pragma solidity 0.8.22;
->>>>>>> 3f437f6e
-
-import { IEscrow } from "../escrow/IEscrow.sol";
-
-
-/**
- * @notice struct MatchData
- * - matchId (uint256) - The ID of the match assigned by a game client or the operator of this contract
- * - matchFee (uint256) - The entry fee for the match
- * - players (address[]) - Array of player addresses participating in the match
- */
-interface IMatch is IEscrow {
-    struct MatchData {
-        uint256 matchId;
-        uint256 matchFee;
-        address[] players;
-    }
-
-    /**
-     * @notice Emitted when the `feeVault` address is set in state, an address where all the `gameFee`s go
-     * @param feeVault The address of the fee vault
-     */
-    event FeeVaultSet(address feeVault);
-
-    /**
-     * @notice Emitted when a match is started by the contract operator/owner
-     * @param matchDataHash The hash of the MatchData struct (`keccak256(abi.encode(matchData))`)
-     * @param matchId The ID of the match assigned by a game client or the operator of this contract
-     * @param players The array of player addresses participating in the match
-     * @param matchFee The entry fee for the match
-     * @param fundsLocked The total amount of tokens locked in escrow for the match (or `players.length * matchFee`)
-     *  this is also a value that is saved to state in `lockedFunds[matchDataHash]`
-     */
-    event MatchStarted(
-        bytes32 indexed matchDataHash,
-        uint256 indexed matchId,
-        address[] indexed players,
-        uint256 matchFee,
-        uint256 fundsLocked
-    );
-
-    /**
-     * @notice Emitted when a match is ended by the contract operator/owner
-     * @param matchDataHash The hash of the MatchData struct (`keccak256(abi.encode(matchData))`)
-     * @param matchId The ID of the match assigned by a game client or the operator of this contract
-     * @param players The array of player addresses participating in the match (same length as `payouts`!)
-     * @param payouts The amount of tokens each player will receive (same length as `players`!)
-     * @param matchFee The entry fee for the match
-     * @param gameFee The fee charged by the contract for hosting the match, will go to `feeVault`
-     */
-    event MatchEnded(
-        bytes32 indexed matchDataHash,
-        uint256 indexed matchId,
-        address[] indexed players,
-        uint256[] payouts,
-        uint256 matchFee,
-        uint256 gameFee
-    );
-
-    /**
-     * @notice Emitted when the `gameFeePercentage` is set in state
-     * @param percentage The percentage value (as part of 10,000) that is set
-     */
-    event GameFeePercentageSet(uint256 percentage);
-
-    /**
-     * @notice Reverted when the match data passed to the contract is incorrect
-     * @param matchId The ID of the match assigned by a game client or the operator of this contract
-     * @param matchDataHash The hash of the MatchData struct (`keccak256(abi.encode(matchData))`)
-     */
-    error InvalidMatchOrMatchData(uint256 matchId, bytes32 matchDataHash);
-    /**
-     * @notice Reverted when the payout amounts passed as `payouts` array to `endMatch()` are calculated incorrectly,
-     * and their sum + `gameFee` do not add up to the total `lockedFunds` set by `startMatch()`
-     * @param matchId The ID of the match assigned by a game client or the operator of this contract
-     */
-    error InvalidPayouts(uint256 matchId);
-    /**
-     * @notice Reverted when a match is already started with the same `matchId` and `matchDataHash`
-     * @param matchId The ID of the match assigned by a game client or the operator of this contract
-     * @param matchDataHash The hash of the MatchData struct (`keccak256(abi.encode(matchData))`)
-     */
-    error MatchAlreadyStarted(uint256 matchId, bytes32 matchDataHash);
-    /**
-     * @notice Reverted when `players` array is passed as empty
-     * @param matchId The ID of the match assigned by a game client or the operator of this contract
-     */
-    error NoPlayersInMatch(uint256 matchId);
-    /**
-     * @notice Reverted when the length of `players` and `payouts` arrays are different
-     */
-    error ArrayLengthMismatch();
-    /**
-     * @notice Reverted when the match fee is set to 0
-     * @param matchId The ID of the match assigned by a game client or the operator of this contract
-     */
-    error ZeroMatchFee(uint256 matchId);
-    /**
-     * @notice Reverted when setting `gameFeePercentage` as a wrong value (as part of 10,000)
-     * @param percentage The percentage value passed to the function
-     */
-    error InvalidPercentageValue(uint256 percentage);
-
-    /**
-     * @notice Starts a match, charges the entry fee from each player's balance, creates and hashes `MatchData` struct,
-     *  and locks the total amount of tokens in escrow for the match, saving the amount to `lockedFunds` mapping,
-     *  mapped by `matchDataHash` as the key. Emits a `MatchStarted` event with all the data.
-     * @dev Can ONLY be called by an authorized account!
-     * @param matchId The ID of the match assigned by a game client or the operator of this contract
-     * @param players Array of player addresses participating in the match
-     * @param matchFee The entry fee for each player
-     */
-    function startMatch(uint256 matchId, address[] calldata players, uint256 matchFee) external;
-
-    /**
-     * @notice Ends a match, creates and hashes a MatchData struct with the data provided, validates that
-     *  funds have been locked for this match previously (same match has been started), validates that
-     *  `payouts + gameFee` add up to the total locked funds, transfers the payouts to the players,
-     *  and emits a `MatchEnded` event.
-     * @dev Can ONLY be called by an authorized account! Note that the `lockedFunds` mapping entry will be deleted
-     *  for a gas refund, leaving historical data only in the event logs.
-     * @param matchId The ID of the match assigned by a game client or the operator of this contract
-     * @param players Array of player addresses (has to be the exact same array passed to `startMatch()`!)
-     * @param payouts The amount of tokens each player will receive (pass 0 for players with no payouts!)
-     *  Has to be the same length as `players`!
-     * @param matchFee The entry fee for the match
-     */
-    function endMatch(
-        uint256 matchId,
-        address[] calldata players,
-        uint256[] calldata payouts,
-        uint256 matchFee
-    ) external;
-
-    /**
-     * @notice Sets the address of the fee vault where all the `gameFee`s go
-     * @dev Can ONLY be called by an authorized account!
-     * @param _feeVault The address of the new fee vault
-     */
-    function setFeeVault(address _feeVault) external;
-
-    /**
-     * @notice Sets the percentage of the `matchFee` per match that is charged for hosting the match
-     * by the game. Represented as parts of 10,000 (100% = 10,000)
-     * @dev Can ONLY be called by the OWNER!
-     * @param _gameFeePercentage The percentage value to set
-     */
-    function setGameFeePercentage(uint256 _gameFeePercentage) external;
-}
-
-
+// SPDX-License-Identifier: MIT
+pragma solidity 0.8.26;
+
+import { IEscrow } from "../escrow/IEscrow.sol";
+
+
+/**
+ * @notice struct MatchData
+ * - matchId (uint256) - The ID of the match assigned by a game client or the operator of this contract
+ * - matchFee (uint256) - The entry fee for the match
+ * - players (address[]) - Array of player addresses participating in the match
+ */
+interface IMatch is IEscrow {
+    struct MatchData {
+        uint256 matchId;
+        uint256 matchFee;
+        address[] players;
+    }
+
+    /**
+     * @notice Emitted when the `feeVault` address is set in state, an address where all the `gameFee`s go
+     * @param feeVault The address of the fee vault
+     */
+    event FeeVaultSet(address feeVault);
+
+    /**
+     * @notice Emitted when a match is started by the contract operator/owner
+     * @param matchDataHash The hash of the MatchData struct (`keccak256(abi.encode(matchData))`)
+     * @param matchId The ID of the match assigned by a game client or the operator of this contract
+     * @param players The array of player addresses participating in the match
+     * @param matchFee The entry fee for the match
+     * @param fundsLocked The total amount of tokens locked in escrow for the match (or `players.length * matchFee`)
+     *  this is also a value that is saved to state in `lockedFunds[matchDataHash]`
+     */
+    event MatchStarted(
+        bytes32 indexed matchDataHash,
+        uint256 indexed matchId,
+        address[] indexed players,
+        uint256 matchFee,
+        uint256 fundsLocked
+    );
+
+    /**
+     * @notice Emitted when a match is ended by the contract operator/owner
+     * @param matchDataHash The hash of the MatchData struct (`keccak256(abi.encode(matchData))`)
+     * @param matchId The ID of the match assigned by a game client or the operator of this contract
+     * @param players The array of player addresses participating in the match (same length as `payouts`!)
+     * @param payouts The amount of tokens each player will receive (same length as `players`!)
+     * @param matchFee The entry fee for the match
+     * @param gameFee The fee charged by the contract for hosting the match, will go to `feeVault`
+     */
+    event MatchEnded(
+        bytes32 indexed matchDataHash,
+        uint256 indexed matchId,
+        address[] indexed players,
+        uint256[] payouts,
+        uint256 matchFee,
+        uint256 gameFee
+    );
+
+    /**
+     * @notice Emitted when the `gameFeePercentage` is set in state
+     * @param percentage The percentage value (as part of 10,000) that is set
+     */
+    event GameFeePercentageSet(uint256 percentage);
+
+    /**
+     * @notice Reverted when the match data passed to the contract is incorrect
+     * @param matchId The ID of the match assigned by a game client or the operator of this contract
+     * @param matchDataHash The hash of the MatchData struct (`keccak256(abi.encode(matchData))`)
+     */
+    error InvalidMatchOrMatchData(uint256 matchId, bytes32 matchDataHash);
+    /**
+     * @notice Reverted when the payout amounts passed as `payouts` array to `endMatch()` are calculated incorrectly,
+     * and their sum + `gameFee` do not add up to the total `lockedFunds` set by `startMatch()`
+     * @param matchId The ID of the match assigned by a game client or the operator of this contract
+     */
+    error InvalidPayouts(uint256 matchId);
+    /**
+     * @notice Reverted when a match is already started with the same `matchId` and `matchDataHash`
+     * @param matchId The ID of the match assigned by a game client or the operator of this contract
+     * @param matchDataHash The hash of the MatchData struct (`keccak256(abi.encode(matchData))`)
+     */
+    error MatchAlreadyStarted(uint256 matchId, bytes32 matchDataHash);
+    /**
+     * @notice Reverted when `players` array is passed as empty
+     * @param matchId The ID of the match assigned by a game client or the operator of this contract
+     */
+    error NoPlayersInMatch(uint256 matchId);
+    /**
+     * @notice Reverted when the length of `players` and `payouts` arrays are different
+     */
+    error ArrayLengthMismatch();
+    /**
+     * @notice Reverted when the match fee is set to 0
+     * @param matchId The ID of the match assigned by a game client or the operator of this contract
+     */
+    error ZeroMatchFee(uint256 matchId);
+    /**
+     * @notice Reverted when setting `gameFeePercentage` as a wrong value (as part of 10,000)
+     * @param percentage The percentage value passed to the function
+     */
+    error InvalidPercentageValue(uint256 percentage);
+
+    /**
+     * @notice Starts a match, charges the entry fee from each player's balance, creates and hashes `MatchData` struct,
+     *  and locks the total amount of tokens in escrow for the match, saving the amount to `lockedFunds` mapping,
+     *  mapped by `matchDataHash` as the key. Emits a `MatchStarted` event with all the data.
+     * @dev Can ONLY be called by an authorized account!
+     * @param matchId The ID of the match assigned by a game client or the operator of this contract
+     * @param players Array of player addresses participating in the match
+     * @param matchFee The entry fee for each player
+     */
+    function startMatch(uint256 matchId, address[] calldata players, uint256 matchFee) external;
+
+    /**
+     * @notice Ends a match, creates and hashes a MatchData struct with the data provided, validates that
+     *  funds have been locked for this match previously (same match has been started), validates that
+     *  `payouts + gameFee` add up to the total locked funds, transfers the payouts to the players,
+     *  and emits a `MatchEnded` event.
+     * @dev Can ONLY be called by an authorized account! Note that the `lockedFunds` mapping entry will be deleted
+     *  for a gas refund, leaving historical data only in the event logs.
+     * @param matchId The ID of the match assigned by a game client or the operator of this contract
+     * @param players Array of player addresses (has to be the exact same array passed to `startMatch()`!)
+     * @param payouts The amount of tokens each player will receive (pass 0 for players with no payouts!)
+     *  Has to be the same length as `players`!
+     * @param matchFee The entry fee for the match
+     */
+    function endMatch(
+        uint256 matchId,
+        address[] calldata players,
+        uint256[] calldata payouts,
+        uint256 matchFee
+    ) external;
+
+    /**
+     * @notice Sets the address of the fee vault where all the `gameFee`s go
+     * @dev Can ONLY be called by an authorized account!
+     * @param _feeVault The address of the new fee vault
+     */
+    function setFeeVault(address _feeVault) external;
+
+    /**
+     * @notice Sets the percentage of the `matchFee` per match that is charged for hosting the match
+     * by the game. Represented as parts of 10,000 (100% = 10,000)
+     * @dev Can ONLY be called by the OWNER!
+     * @param _gameFeePercentage The percentage value to set
+     */
+    function setGameFeePercentage(uint256 _gameFeePercentage) external;
+}
+
+