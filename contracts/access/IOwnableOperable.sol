// SPDX-License-Identifier: MIT
<<<<<<< HEAD
pragma solidity 0.8.26;
=======
pragma solidity 0.8.22;
>>>>>>> 3f437f6e


interface IOwnableOperable {
    /**
     * @notice Emitted when an operator is added to the contract by the owner
     * @param operator The address of the new operator
     */
    event OperatorAdded(address indexed operator);
    /**
     * @notice Emitted when an operator is removed from the contract by the owner
     * @param operator The address of the operator to be removed
     */
    event OperatorRemoved(address indexed operator);

    /**
     * @notice Reverted when the caller is not the owner or an operator
     * @param caller The address of the caller
     */
    error NotAuthorized(address caller);
    /**
     * @notice Reverted when the zero address is passed to the function
     */
    error ZeroAddressPassed();
    /**
     * @notice Reverted when the operator is already added
     * @param operator The address of the operator
     */
    error OperatorAlreadyAssigned(address operator);
    /**
     * @notice Reverted when the operator is not assigned
     * @param operator The address of the operator
     */
    error OperatorNotAssigned(address operator);

    /**
     * @notice Adds an operator to the contract. Only callable by the owner
     * @param operator The address of the new operator
     */
    function addOperator(address operator) external;

    /**
     * @notice Adds multiple operators to the contract. Only callable by the owner
     * @param _operators The array of operator addresses to add
     */
    function addOperators(address[] calldata _operators) external;

    /**
     * @notice Removes an operator from the contract. Only callable by the owner
     * @param operator The address of the operator to remove
     */
    function removeOperator(address operator) external;

    /**
     * @notice Checks if an address is an operator
     * @param operator The address to check
     * @return bool True if the address is an operator
     */
    function isOperator(address operator) external view returns (bool);
}<|MERGE_RESOLUTION|>--- conflicted
+++ resolved
@@ -1,9 +1,5 @@
 // SPDX-License-Identifier: MIT
-<<<<<<< HEAD
 pragma solidity 0.8.26;
-=======
-pragma solidity 0.8.22;
->>>>>>> 3f437f6e
 
 
 interface IOwnableOperable {
