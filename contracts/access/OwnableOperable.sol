// SPDX-License-Identifier: MIT
<<<<<<< HEAD
pragma solidity 0.8.26;
=======
pragma solidity 0.8.22;
>>>>>>> 4b75f4f6

import { Ownable } from "@openzeppelin/contracts/access/Ownable.sol";
import { IOwnableOperable } from "./IOwnableOperable.sol";


/**
 * @title OwnableOperable
 * @notice A contract that allows the owner to add and remove operators
 * @author Kirill Korchagin <https://github.com/Whytecrowe>
 */
contract OwnableOperable is Ownable, IOwnableOperable {
    /**
     * @notice Mapping of operators to their status
     */
    mapping(address operator => bool valid) internal operators;

    modifier onlyAuthorized() {
        if (_msgSender() != owner() && !operators[_msgSender()])
            revert NotAuthorized(_msgSender());
        _;
    }

    constructor(address contractOwner) Ownable(contractOwner) {}

    /**
     * @notice Removes an operator from the contract. Only callable by the owner
     * @param operator The address of the operator to remove
     */
    function removeOperator(address operator) external override onlyOwner {
        if (!operators[operator]) revert OperatorNotAssigned(operator);
        operators[operator] = false;
        emit OperatorRemoved(operator);
    }

    /**
     * @notice Checks if an address is an operator
     * @param operator The address to check
     * @return bool True if the address is an operator
     */
    function isOperator(address operator) external view override returns (bool) {
        return operators[operator];
    }

    /**
     * @notice Adds an operator to the contract. Only callable by the owner
     * @param operator The address of the new operator
     */
    function addOperator(address operator) public override onlyOwner {
        if (operator == address(0)) revert ZeroAddressPassed();
        if (operators[operator]) revert OperatorAlreadyAssigned(operator);

        operators[operator] = true;
        emit OperatorAdded(operator);
    }

    /**
     * @notice Adds multiple operators to the contract. Only callable by the owner
     * @param _operators The array of operator addresses to add
     */
    function addOperators(address[] memory _operators) public override onlyOwner {
        for (uint256 i = 0; i < _operators.length; ++i) {
            addOperator(_operators[i]);
        }
    }
}<|MERGE_RESOLUTION|>--- conflicted
+++ resolved
@@ -1,9 +1,5 @@
 // SPDX-License-Identifier: MIT
-<<<<<<< HEAD
 pragma solidity 0.8.26;
-=======
-pragma solidity 0.8.22;
->>>>>>> 4b75f4f6
 
 import { Ownable } from "@openzeppelin/contracts/access/Ownable.sol";
 import { IOwnableOperable } from "./IOwnableOperable.sol";
