import * as hre from "hardhat";
import { expect } from "chai";
import { SignerWithAddress } from "@nomicfoundation/hardhat-ethers/signers";
import { time } from "@nomicfoundation/hardhat-network-helpers";
import {
  MockERC20,
  StakingERC20,
} from "../typechain";
import {
  TIME_LOCK_NOT_PASSED_ERR,
  INSUFFICIENT_ALLOWANCE_ERR,
  INSUFFICIENT_BALANCE_ERR,
  ZERO_VALUE_ERR,
  UNEQUAL_UNSTAKE_ERR,
  OWNABLE_UNAUTHORIZED_ERR,
  ZERO_REWARDS_ERR,
  LOCK_TOO_SHORT_ERR,
  INSUFFICIENT_CONTRACT_BALANCE_ERR,
} from "./helpers/errors";
import {
  WITHDRAW_EVENT,
  INIT_BALANCE,
  DEFAULT_STAKED_AMOUNT,
  createDefaultConfig,
  STAKED_EVENT,
  CLAIMED_EVENT,
  UNSTAKED_EVENT,
  BaseConfig,
  DEFAULT_LOCK,
  DAY_IN_SECONDS,
  calcLockedRewards,
  calcTotalUnlockedRewards,
  calcTotalLockedRewards,
  calcStakeRewards,
  DEFAULT_MINIMUM_LOCK,
} from "./helpers/staking";

describe("StakingERC20", () => {
  let owner : SignerWithAddress;
  let stakerA : SignerWithAddress;
  let stakerB : SignerWithAddress;
  let stakerC : SignerWithAddress;
  let stakerD : SignerWithAddress;
  let stakerF : SignerWithAddress;
  let notStaker : SignerWithAddress;

  let contract : StakingERC20;

  let stakeToken : MockERC20;
  let rewardsToken : MockERC20;

  let config : BaseConfig;

  // Use this to reset the contract state
  let reset = async () => {};

  before(async () => {
    [
      owner,
      stakerA,
      stakerB,
      stakerC,
      stakerD,
      stakerF,
      notStaker,
    ] = await hre.ethers.getSigners();

    const mockERC20Factory = await hre.ethers.getContractFactory("MockERC20");
    const stakingFactory = await hre.ethers.getContractFactory("StakingERC20");

    reset = async () => {
      stakeToken = await mockERC20Factory.deploy("MEOW", "MEOW");
      rewardsToken = await mockERC20Factory.deploy("WilderWorld", "WW");

      config = await createDefaultConfig(rewardsToken, owner, undefined, stakeToken);

      contract = await stakingFactory.deploy(config) as StakingERC20;

      // Give each user funds to stake
      await stakeToken.connect(owner).transfer(
        stakerA.address,
        INIT_BALANCE
      );

      await stakeToken.connect(owner).transfer(
        stakerB.address,
        INIT_BALANCE
      );

      await stakeToken.connect(owner).transfer(
        stakerC.address,
        INIT_BALANCE
      );

      await stakeToken.connect(owner).transfer(
        stakerD.address,
        INIT_BALANCE
      );

      await stakeToken.connect(owner).transfer(
        stakerF.address,
        INIT_BALANCE
      );

      // Approve staking contract to spend staker funds
      await stakeToken.connect(stakerA).approve(await contract.getAddress(), hre.ethers.MaxUint256);
      await stakeToken.connect(stakerB).approve(await contract.getAddress(), hre.ethers.MaxUint256);
      await stakeToken.connect(stakerC).approve(await contract.getAddress(), hre.ethers.MaxUint256);
      await stakeToken.connect(stakerD).approve(await contract.getAddress(), hre.ethers.MaxUint256);
      await stakeToken.connect(stakerF).approve(await contract.getAddress(), hre.ethers.MaxUint256);
    };

    await reset();
  });

  describe("#getContractRewardsBalance", () => {
    it("Allows a user to see the total rewards remaining in a pool", async () => {
      const rewardsInPool = await contract.getContractRewardsBalance();
      const poolBalance = await rewardsToken.balanceOf(await contract.getAddress());
      expect(rewardsInPool).to.eq(poolBalance);
    });
  });

  describe("#stake", () => {
    let stakedAt : bigint;
    it("Can stake without a lock successfully", async () => {
      const stakeBalanceBeforeA = await stakeToken.balanceOf(stakerA.address);

      await contract.connect(stakerA).stakeWithoutLock(DEFAULT_STAKED_AMOUNT);

      stakedAt = BigInt(await time.latest());

      const stakeBalanceAfterA = await stakeToken.balanceOf(stakerA.address);

      const stakerData = await contract.stakers(stakerA.address);

      expect(stakeBalanceAfterA).to.eq(stakeBalanceBeforeA - DEFAULT_STAKED_AMOUNT);

      expect(stakerData.amountStaked).to.eq(DEFAULT_STAKED_AMOUNT);
      expect(stakerData.amountStakedLocked).to.eq(0n);
      expect(stakerData.lastTimestamp).to.eq(stakedAt);
      expect(stakerData.unlockedTimestamp).to.eq(0n);
      expect(stakerData.owedRewards).to.eq(0n);
    });

    it("Can stake a second time without a lock as the same user successfully", async () => {
      await reset();

      await contract.connect(stakerA).stakeWithoutLock(DEFAULT_STAKED_AMOUNT);
      const stakedAt = BigInt(await time.latest());

      await time.increase(DEFAULT_LOCK / 3n);

      const stakeBalanceBeforeA = await stakeToken.balanceOf(stakerA.address);
      const rewardsBalanceBeforeA = await rewardsToken.balanceOf(stakerA.address);

      await contract.connect(stakerA).stakeWithoutLock(DEFAULT_STAKED_AMOUNT);
      const secondStakedAt = BigInt(await time.latest());

      const stakerData = await contract.stakers(stakerA.address);

      const expectedRewards = calcStakeRewards(
        DEFAULT_STAKED_AMOUNT,
        secondStakedAt - stakedAt,
        false,
        config
      );

      expect(stakerData.owedRewards).to.eq(expectedRewards);

      const stakeBalanceAfterA = await stakeToken.balanceOf(stakerA.address);
      const rewardsBalanceAfterA = await rewardsToken.balanceOf(stakerA.address);

      // They have gained pending rewards but are not yet given them
      expect(stakeBalanceAfterA).to.eq(stakeBalanceBeforeA - DEFAULT_STAKED_AMOUNT);
      expect(rewardsBalanceAfterA).to.eq(rewardsBalanceBeforeA);
      expect(stakerData.amountStaked).to.eq(DEFAULT_STAKED_AMOUNT * 2n);
      expect(stakerData.amountStakedLocked).to.eq(0n);
      expect(stakerData.unlockedTimestamp).to.eq(0n); // No time lock
      expect(stakerData.lastTimestamp).to.eq(secondStakedAt);
    });

    it("Can stake with a lock successfully", async () => {
      const stakeBalanceBefore = await stakeToken.balanceOf(stakerA.address);

      await contract.connect(stakerA).stakeWithLock(DEFAULT_STAKED_AMOUNT, DEFAULT_LOCK);
      const stakedAt = BigInt(await time.latest());

      const stakeBalanceAfter = await stakeToken.balanceOf(stakerA.address);

      const stakerData = await contract.stakers(stakerA.address);

      expect(stakerData.amountStakedLocked).to.eq(DEFAULT_STAKED_AMOUNT);
      expect(stakerData.lastTimestampLocked).to.eq(stakedAt);
      expect(stakerData.unlockedTimestamp).to.eq(stakedAt + DEFAULT_LOCK);
      expect(stakeBalanceAfter).to.eq(stakeBalanceBefore - DEFAULT_STAKED_AMOUNT);
    });

    it("Can stake a second time with a lock as the same user successfully", async () => {
      const stakeBalanceBefore = await stakeToken.balanceOf(stakerA.address);

      // If we don't increase time between two stakes it breaks
      // what is the smallest amount we can increase and it passes?
      // 20n passes, DIS / 20 = 4319 seconds = ~72 minutes
      // Any less and it fails
      // await time.increase(4319);

      const stakerDataBefore = await contract.stakers(stakerA.address);


      await contract.connect(stakerA).stakeWithLock(DEFAULT_STAKED_AMOUNT, DEFAULT_LOCK);
      const stakedAt = BigInt(await time.latest());

      const stakeBalanceAfter = await stakeToken.balanceOf(stakerA.address);

      const stakerDataAfter = await contract.stakers(stakerA.address);

      expect(stakerDataAfter.amountStakedLocked).to.eq(DEFAULT_STAKED_AMOUNT * 2n);
      expect(stakerDataAfter.lastTimestampLocked).to.eq(stakedAt);
      expect(stakerDataAfter.unlockedTimestamp).to.eq(stakerDataBefore.unlockedTimestamp);
      expect(stakeBalanceAfter).to.eq(stakeBalanceBefore - DEFAULT_STAKED_AMOUNT);
    });

    it("Calculates in between rewards correctly after initial lock duration is complete", async () => {
      await reset();

      const futureRewards = calcStakeRewards(
        DEFAULT_STAKED_AMOUNT,
        DEFAULT_LOCK,
        true,
        config
      );

      const futureRewardsContract = await contract.getStakeRewards(DEFAULT_STAKED_AMOUNT, DEFAULT_LOCK, true);

      expect(futureRewards).to.eq(futureRewardsContract);

      await contract.connect(stakerA).stakeWithLock(DEFAULT_STAKED_AMOUNT, DEFAULT_LOCK);

      const interimTime = DAY_IN_SECONDS * 17n;
      await time.increase(DEFAULT_LOCK + interimTime);

      const addedStake = hre.ethers.parseEther("900");
      const addedStakeLock = DAY_IN_SECONDS * 30n;

      const secondFutureRewards = calcStakeRewards(
        addedStake,
        addedStakeLock,
        true,
        config
      );

      await contract.connect(stakerA).stakeWithLock(addedStake, addedStakeLock);
      const latest = BigInt(await time.latest());
      const stakerDataAfter = await contract.stakers(stakerA.address);

      // The time in between stake A and B should be rewarded at rate 1.0
      const expectedRewards = calcStakeRewards(DEFAULT_STAKED_AMOUNT, interimTime + 1n, false, config);

      expect(stakerDataAfter.owedRewardsLocked).to.eq(futureRewards + secondFutureRewards + expectedRewards);
      expect(stakerDataAfter.owedRewards).to.eq(0n);
    });

    it("Does not update the amount of remaining time on follow up stakes with lock", async () => {
      await reset();

      await contract.connect(stakerA).stakeWithLock(DEFAULT_STAKED_AMOUNT, DEFAULT_LOCK);
      const stakedAt = BigInt(await time.latest());

      const stakerData = await contract.stakers(stakerA.address);

      const firstStakeValue = calcStakeRewards(
        DEFAULT_STAKED_AMOUNT,
        DEFAULT_LOCK,
        true,
        config
      );

      expect(stakerData.lastTimestampLocked).to.eq(stakedAt);
      expect(stakerData.unlockedTimestamp).to.eq(stakedAt + DEFAULT_LOCK);
      expect(stakerData.amountStakedLocked).to.eq(DEFAULT_STAKED_AMOUNT);
      expect(stakerData.owedRewardsLocked).to.eq(firstStakeValue);

      await time.increase(DEFAULT_LOCK / 2n);
      const latest = BigInt(await time.latest());

      const addedStake = hre.ethers.parseEther("900");
      const addedStakeLock = DAY_IN_SECONDS * 30n;

      // Even though we do provide lock time for this stake, the user has already locked
      // and so it isn't used. This stake is valued as though it extends to the end of the
      // existing lock

      // multiplier should be based on remaining lock time, not
      const secondStakedValue = calcStakeRewards(
        addedStake,
        stakerData.unlockedTimestamp - latest - 1n, // amount of time remaining in lock
        true,
        config,
        stakerData.rewardsMultiplier,
      );

      // Additional locked stakes disregard the incoming lock duration
      await contract.connect(stakerA).stakeWithLock(addedStake, addedStakeLock);
      const secondStakedAt = BigInt(await time.latest());

      const stakerDataAfter = await contract.stakers(stakerA.address);

      expect(stakerDataAfter.owedRewardsLocked).to.eq(firstStakeValue + secondStakedValue);
      expect(stakerDataAfter.owedRewards).to.eq(0n);

      expect(stakerDataAfter.lastTimestampLocked).to.eq(secondStakedAt);

      // Second stake lock was less duration total, so the unlockedTimestamp wasn't changed
      expect(stakerDataAfter.unlockedTimestamp).to.eq(stakerData.unlockedTimestamp);
      expect(stakerDataAfter.amountStakedLocked).to.eq(DEFAULT_STAKED_AMOUNT + addedStake);
    });

    it("Can stake as a new user without lock when others are already staked", async () => {
      const stakeBalanceBefore = await stakeToken.balanceOf(stakerB.address);
      const rewardsBalanceBefore = await rewardsToken.balanceOf(stakerB.address);

      await contract.connect(stakerB).stakeWithoutLock(DEFAULT_STAKED_AMOUNT);
      const stakedAt = BigInt(await time.latest());

      const stakeBalanceAfter = await stakeToken.balanceOf(stakerB.address);
      const rewardsBalanceAfter = await rewardsToken.balanceOf(stakerB.address);

      const stakerData = await contract.stakers(stakerB.address);

      expect(stakeBalanceAfter).to.eq(stakeBalanceBefore - DEFAULT_STAKED_AMOUNT);
      expect(rewardsBalanceAfter).to.eq(rewardsBalanceBefore);

      expect(stakerData.amountStaked).to.eq(DEFAULT_STAKED_AMOUNT);
      expect(stakerData.unlockedTimestamp).to.eq(0n);

      expect(stakerData.lastTimestamp).to.eq(stakedAt);
      expect(stakerData.owedRewards).to.eq(0n);
    });

    it("Can stake as a new user with a lock when others are already staked", async () => {
      const stakeBalanceBefore = await stakeToken.balanceOf(stakerB.address);
      const rewardsBalanceBefore = await rewardsToken.balanceOf(stakerB.address);

      await contract.connect(stakerB).stakeWithLock(DEFAULT_STAKED_AMOUNT, DEFAULT_LOCK);
      const stakedAt = BigInt(await time.latest());

      const stakeBalanceAfter = await stakeToken.balanceOf(stakerB.address);
      const rewardsBalanceAfter = await rewardsToken.balanceOf(stakerB.address);

      const stakerData = await contract.stakers(stakerB.address);

      expect(stakeBalanceAfter).to.eq(stakeBalanceBefore - DEFAULT_STAKED_AMOUNT);
      expect(rewardsBalanceAfter).to.eq(rewardsBalanceBefore);

      expect(stakerData.amountStakedLocked).to.eq(DEFAULT_STAKED_AMOUNT);
      expect(stakerData.unlockedTimestamp).to.eq(stakedAt + DEFAULT_LOCK);

      expect(stakerData.lastTimestampLocked).to.eq(stakedAt);
      expect(stakerData.owedRewards).to.eq(0n);
    });

    it("Fails when the staker locks for less than the minimum stake time", async () => {
      await expect(
        contract.connect(stakerA).stakeWithLock(DEFAULT_STAKED_AMOUNT, DEFAULT_MINIMUM_LOCK - 1n)
      ).to.be.revertedWithCustomError(contract, LOCK_TOO_SHORT_ERR);
    });

    it("Fails when the staker doesn't have the funds to stake", async () => {
      const amount = hre.ethers.parseEther("150");

      await stakeToken.connect(notStaker).approve(await contract.getAddress(), amount);

      try {
        await contract.connect(notStaker).stakeWithLock(amount, DEFAULT_LOCK);
      } catch (e) {
        expect((e as Error).message).to.include(INSUFFICIENT_BALANCE_ERR);
      }
    });

    it("Fails when the staker tries to stake 0", async () => {
      await expect(
        contract.connect(stakerA).stakeWithoutLock(0n)
      ).to.be.revertedWithCustomError(contract, ZERO_VALUE_ERR);

      await expect(
        contract.connect(stakerA).stakeWithLock(0n, DEFAULT_LOCK)
      ).to.be.revertedWithCustomError(contract, ZERO_VALUE_ERR);
    });
  });

  describe("#getRemainingLockTime", () => {
    it("Allows the user to view the remaining time lock period for a stake", async () => {
      await contract.connect(stakerC).stakeWithLock(DEFAULT_STAKED_AMOUNT, DEFAULT_LOCK);

      await time.increase(DEFAULT_LOCK / 2n);

      const remainingLockTime = await contract.connect(stakerC).getRemainingLockTime();

      expect(remainingLockTime).to.eq(((DEFAULT_LOCK / 2n)));
    });

    it("Returns 0 for a user that's passed their lock time", async () => {
      await time.increase(DEFAULT_LOCK);

      const remainingLockTime = await contract.connect(stakerB).getRemainingLockTime();
      expect(remainingLockTime).to.eq(0n);
    });

    it("Returns 0 for a user that has not staked", async () => {
      const remainingLockTime = await contract.connect(notStaker).getRemainingLockTime();
      expect(remainingLockTime).to.eq(0n);
    });
  });

  describe("#getPendingRewards", () => {
    let stakedAt : bigint;
    let checkpoint : bigint;

    it("Allows the user to view the pending rewards for a stake without a lock", async () => {
      await reset();

      await contract.connect(stakerA).stakeWithoutLock(DEFAULT_STAKED_AMOUNT);
      stakedAt = BigInt(await time.latest());

      await time.increase(DEFAULT_LOCK / 4n);

      const pendingRewards = await contract.connect(stakerA).getPendingRewards();

      checkpoint = BigInt(await time.latest());
      const futureExpectedRewards = calcTotalUnlockedRewards(
        [checkpoint - stakedAt],
        [DEFAULT_STAKED_AMOUNT],
        config
      );

      expect(pendingRewards).to.eq(futureExpectedRewards);
    });

    it("Updates their pending rewards appropriately when staking again without a lock", async () => {
      const stakerData = await contract.stakers(stakerA.address);

      // Because we haven't added any additional stake, `owedRewards` is not updated yet
      expect(stakerData.owedRewards).to.eq(0n);

      await contract.connect(stakerA).stakeWithoutLock(DEFAULT_STAKED_AMOUNT);
      const stakedAtTwo = BigInt(await time.latest());

      await time.increase(DEFAULT_LOCK / 4n);

      const stakerDataTwo = await contract.stakers(stakerA.address);


      // we get all owed rewards between the two stakes in the added rewards
      // but we don't calculate any future rewards until the user calls
      const expectedRewards = calcTotalUnlockedRewards(
        [checkpoint - stakedAt + 1n],
        [DEFAULT_STAKED_AMOUNT],
        config
      );

      expect(stakerDataTwo.amountStaked).to.eq(stakerData.amountStaked + DEFAULT_STAKED_AMOUNT);
      expect(stakerDataTwo.owedRewards).to.eq(expectedRewards);

      const pendingRewards = await contract.connect(stakerA).getPendingRewards();

      const expectedRewardsFull = calcTotalUnlockedRewards(
        [checkpoint - stakedAt + 1n, BigInt(await time.latest()) - stakedAtTwo],
        [DEFAULT_STAKED_AMOUNT, DEFAULT_STAKED_AMOUNT * 2n],
        config
      );

      expect(expectedRewardsFull).to.eq(pendingRewards);
    });

    it("Returns 0 for a user that is staked with a lock that they have not passed", async () => {
      // TODO do we want users to be able to see values that are not yet claimable?
      await reset();
      await contract.connect(stakerA).stakeWithLock(DEFAULT_STAKED_AMOUNT, DEFAULT_LOCK);

      await time.increase(DEFAULT_LOCK / 4n);

      const pendingRewardsLocked = await contract.connect(stakerA).getPendingRewards();
      expect(pendingRewardsLocked).to.eq(0n);
    });

    it("Includes the locked rewards in the sum when a user has passed their lock period", async () => {
      await reset();

      await contract.connect(stakerA).stakeWithLock(DEFAULT_STAKED_AMOUNT, DEFAULT_LOCK);
      const stakerData = await contract.stakers(stakerA.address);

      const stakeValue = calcStakeRewards(
        DEFAULT_STAKED_AMOUNT,
        DEFAULT_LOCK,
        true,
        config,
        stakerData.rewardsMultiplier,
      );

      await time.increase(DEFAULT_LOCK);

      const pendingRewards = await contract.connect(stakerA).getPendingRewards();

      expect(pendingRewards).to.eq(stakeValue);
    });

    it("Returns 0 for a user that has not staked", async () => {
      const pendingRewards = await contract.connect(notStaker).getPendingRewards();
      expect(pendingRewards).to.eq(0n);
    });
  });

  describe("#claim", () => {
    it("Allows the user to claim their non-locked rewards", async () => {
      await reset();

      await contract.connect(stakerA).stakeWithoutLock(DEFAULT_STAKED_AMOUNT);
      const stakedAt = BigInt(await time.latest());

      await time.increase(DEFAULT_LOCK / 4n);

      const pendingRewards = await contract.connect(stakerA).getPendingRewards();
      const rewardsBalanceBefore = await rewardsToken.balanceOf(stakerA.address);

      // Give staking contract balance to pay rewards
      await rewardsToken.connect(owner).transfer(
        await contract.getAddress(),
        pendingRewards * 2n // account for +1s timestamp execution
      ); 

      await contract.connect(stakerA).claim();
      const claimedAt = BigInt(await time.latest());

      const rewardsBalanceAfter = await rewardsToken.balanceOf(stakerA.address);

      // TODO AMOUNT CHECK NOW THAT UPDATE     
      const expectedRewards = calcStakeRewards(
        DEFAULT_STAKED_AMOUNT,
        claimedAt - stakedAt,
        false,
        config
      );
      
      const stakerData = await contract.stakers(stakerA.address);

      expect(rewardsBalanceAfter).to.eq(rewardsBalanceBefore + expectedRewards);
      expect(stakerData.owedRewards).to.eq(0n);
    });

    it("Allows the user to claim their locked rewards only when passed their lock", async () => {
      await reset();

      await contract.connect(stakerA).stakeWithLock(DEFAULT_STAKED_AMOUNT, DEFAULT_LOCK);
      const stakedAt = BigInt(await time.latest());

      await time.increase(DEFAULT_LOCK / 4n);

      // Fails when claiming too early
      await expect(
        contract.connect(stakerA).claim()
      ).to.be.revertedWithCustomError(contract, ZERO_REWARDS_ERR);

      await time.increase(DEFAULT_LOCK);

      // Fails when the contract does not have balance to match rewards
      try {
        await contract.connect(stakerA).claim();
      } catch (e) {
        expect((e as Error).message).to.include(INSUFFICIENT_BALANCE_ERR);
      }

      // Provide rewards to give
      await rewardsToken.connect(owner).transfer(await contract.getAddress(), hre.ethers.parseEther("5000"));

      const balanceBefore = await rewardsToken.balanceOf(stakerA.address);

      await contract.connect(stakerA).claim();
      const claimedAt = BigInt(await time.latest());

      const balanceAfter = await rewardsToken.balanceOf(stakerA.address);

      const stakerData = await contract.stakers(stakerA.address);

      const expectedRewards = calcStakeRewards(
        DEFAULT_STAKED_AMOUNT,
        DEFAULT_LOCK,
        true,
        config,
        stakerData.rewardsMultiplier
      );

      const interimRewards = calcStakeRewards(
        DEFAULT_STAKED_AMOUNT,
        claimedAt - stakerData.unlockedTimestamp,
        false,
        config
      )

      expect(balanceAfter).to.eq(balanceBefore + expectedRewards + interimRewards);
    });

    it("Fails when the user has never staked", async () => {
      await expect(
        contract.connect(notStaker).claim()
      ).to.be.revertedWithCustomError(contract, ZERO_REWARDS_ERR);
    });

    it("Fails when the contract has no rewards", async () => {
      const remainingContractRewards = await contract.getContractRewardsBalance();
      const rewardsBalanceFromToken = await rewardsToken.balanceOf(await contract.getAddress());

      expect(remainingContractRewards).to.eq(rewardsBalanceFromToken);

      if (remainingContractRewards > 0n) {
        await contract.connect(owner).withdrawLeftoverRewards();
      }

      try {
        await contract.connect(stakerA).claim();
      } catch (e) {
        expect((e as Error).message).to.include(INSUFFICIENT_BALANCE_ERR);
      }
    });

    it("Fails to claim when the user has not passed their lock time", async () => {
      await contract.connect(stakerC).stakeWithLock(DEFAULT_STAKED_AMOUNT, DEFAULT_LOCK);

      // Provide rewards to give
      await rewardsToken.connect(owner).transfer(await contract.getAddress(), hre.ethers.parseEther("5000"));

      await expect(
        contract.connect(stakerC).claim()
      ).to.be.revertedWithCustomError(contract, ZERO_REWARDS_ERR);
    });
  });

  describe("#unstake", () => {
    it("Allows a user to unstake non-locked amount partially", async () => {
      await reset();

      await contract.connect(stakerA).stakeWithoutLock(DEFAULT_STAKED_AMOUNT);
      const stakedAt = BigInt(await time.latest());

      await time.increase(DEFAULT_LOCK / 2n);

      // Unstake half of the original stake
      const amount = DEFAULT_STAKED_AMOUNT / 2n;

      const rewardsBalanceBefore = await rewardsToken.balanceOf(stakerA.address);
      const stakeTokenBalanceBefore = await stakeToken.balanceOf(stakerA.address);

      await stakeToken.connect(stakerA).approve(await contract.getAddress(), amount);
      const pendingRewards = await contract.connect(stakerA).getPendingRewards();

      const futureExpectedRewards = calcTotalUnlockedRewards(
        [BigInt(await time.latest()) - stakedAt + 2n],
        [DEFAULT_STAKED_AMOUNT],
        config,
      );

      // Give staking contract balance to pay rewards
      await rewardsToken.connect(owner).transfer(
        await contract.getAddress(),
        futureExpectedRewards
      );

      await contract.connect(stakerA).unstake(amount, false);
      const unstakedAt = BigInt(await time.latest());

      const rewardsBalanceAfter = await rewardsToken.balanceOf(stakerA.address);
      const stakeTokenBalanceAfter = await stakeToken.balanceOf(stakerA.address);

      expect(stakeTokenBalanceAfter).to.eq(stakeTokenBalanceBefore + amount);
      expect(rewardsBalanceAfter).to.eq(rewardsBalanceBefore + futureExpectedRewards);

      const stakerData = await contract.stakers(stakerA.address);

      expect(stakerData.amountStaked).to.eq(DEFAULT_STAKED_AMOUNT / 2n);
      expect(stakerData.lastTimestamp).to.eq(unstakedAt);
      expect(stakerData.unlockedTimestamp).to.eq(0n); // User has no locked stake
      expect(stakerData.owedRewards).to.eq(0n);
    });

    it("Allows a user to fully withdraw their entire non-locked staked amount", async () => {
      const rewardsBalanceBefore = await rewardsToken.balanceOf(stakerA.address);
      const stakeTokenBalanceBefore = await stakeToken.balanceOf(stakerA.address);

      await time.increase(DEFAULT_LOCK / 2n);

      const stakerDataBefore = await contract.stakers(stakerA.address);

      const futureExpectedRewards = calcTotalUnlockedRewards(
        [BigInt(await time.latest()) - stakerDataBefore.lastTimestamp + 2n],
        [stakerDataBefore.amountStaked],
        config,
      );

      // Give staking contract balance to pay rewards
      await rewardsToken.connect(owner).transfer(
        await contract.getAddress(),
        futureExpectedRewards
      );

      await contract.connect(stakerA).unstake(stakerDataBefore.amountStaked, false);

      const rewardsBalanceAfter = await rewardsToken.balanceOf(stakerA.address);
      const stakeTokenBalanceAfter = await stakeToken.balanceOf(stakerA.address);

      expect(stakeTokenBalanceAfter).to.eq(stakeTokenBalanceBefore + stakerDataBefore.amountStaked);
      expect(rewardsBalanceAfter).to.eq(rewardsBalanceBefore + futureExpectedRewards);

      const stakerDataAfter = await contract.stakers(stakerA.address);

      // Verify all values are reset to 0 after full withdrawal
      expect(stakerDataAfter.amountStaked).to.eq(0n);
      expect(stakerDataAfter.lastTimestamp).to.eq(0n);
      expect(stakerDataAfter.unlockedTimestamp).to.eq(0n);
      expect(stakerDataAfter.owedRewards).to.eq(0n);
    });

    it("Fails to unstake 0 amount", async () => {
      await expect(
        contract.connect(stakerA).unstake(0, false)
      ).to.be.revertedWithCustomError(contract, ZERO_VALUE_ERR);
    });

    it("Fails when the user has never staked", async () => {
      await expect(
        contract.connect(notStaker).unstake(DEFAULT_STAKED_AMOUNT, false)
      ).to.be.revertedWithCustomError(contract, UNEQUAL_UNSTAKE_ERR);
    });

    it("Fails when the user tries to unstake more than they have staked", async () => {
      // Avoid erroring for time lock period
      await time.increase(DEFAULT_LOCK);

      const stakerData = await contract.stakers(stakerC.address);

      await expect(
        contract.connect(stakerC).unstakeLocked(stakerData.amountStakedLocked + 1n, false)
      ).to.be.revertedWithCustomError(contract, UNEQUAL_UNSTAKE_ERR);
    });

    it("Fails when there are not enough rewards in the contract", async () => {
      await reset();

      await contract.connect(stakerA).stakeWithoutLock(DEFAULT_STAKED_AMOUNT);

      await time.increase(DEFAULT_LOCK / 2n);

      const stakerData = await contract.stakers(stakerA.address);

      try {
        await contract.connect(stakerA).unstake(stakerData.amountStaked, false);
      } catch (e) {
        expect((e as Error).message).to.include(INSUFFICIENT_BALANCE_ERR);
      }
    });
  });

  describe("#unstakeLocked", () => {
    it("Allows a user to partially unstake locked funds when passed their lock time", async () => {
      await reset();

      await contract.connect(stakerA).stakeWithLock(DEFAULT_STAKED_AMOUNT, DEFAULT_LOCK);
      const stakedAt = BigInt(await time.latest());

      const stakerData = await contract.stakers(stakerA.address);
      const stakeRewards = calcStakeRewards(
        DEFAULT_STAKED_AMOUNT,
        DEFAULT_LOCK,
        true,
        config,
        stakerData.rewardsMultiplier,
      );

      await time.increase(DEFAULT_LOCK);

      const stakeBalanceBefore = await stakeToken.balanceOf(stakerA.address);
      const rewardsBalanceBefore = await rewardsToken.balanceOf(stakerA.address);

      const stakerDataBefore = await contract.stakers(stakerA.address);

      expect(stakerDataBefore.amountStakedLocked).to.eq(DEFAULT_STAKED_AMOUNT);
      expect(stakerDataBefore.owedRewardsLocked).to.eq(stakeRewards);

      await rewardsToken.connect(owner).transfer(
        await contract.getAddress(),
        stakeRewards * 2n
      );

      const amount = DEFAULT_STAKED_AMOUNT / 2n;

      await contract.connect(stakerA).unstakeLocked(amount, false);
      const unstakedAt = BigInt(await time.latest());

      // should only be 1s more than stakeValue
      const interimRewards = calcTotalUnlockedRewards(
        [BigInt(await time.latest()) - unstakedAt + 2n],
        [DEFAULT_STAKED_AMOUNT],
        config
      );

      const stakeBalanceAfter = await stakeToken.balanceOf(stakerA.address);
      const rewardsBalanceAfter = await rewardsToken.balanceOf(stakerA.address);


      expect(stakeBalanceAfter).to.eq(stakeBalanceBefore + amount);
      expect(rewardsBalanceAfter).to.eq(rewardsBalanceBefore + stakeRewards + interimRewards);

      const stakerDataAfter = await contract.stakers(stakerA.address);

      expect(stakerDataAfter.amountStakedLocked).to.eq(stakerDataBefore.amountStakedLocked - amount);
      expect(stakerDataAfter.lastTimestampLocked).to.eq(unstakedAt);
      expect(stakerDataAfter.unlockedTimestamp).to.eq(stakedAt + DEFAULT_LOCK);
      expect(stakerDataAfter.owedRewardsLocked).to.eq(0n);
    });

    it("Allows a user to fully unstake locked funds when passed their lock time", async () => {
      const stakeBalanceBefore = await stakeToken.balanceOf(stakerA.address);
      const rewardsBalanceBefore = await rewardsToken.balanceOf(stakerA.address);

      const stakerDataBefore = await contract.stakers(stakerA.address);

      await rewardsToken.connect(owner).transfer(
        await contract.getAddress(),
        hre.ethers.parseEther("5000")
      );

      await contract.connect(stakerA).unstakeLocked(DEFAULT_STAKED_AMOUNT / 2n, false);
      const secondUnstakedAt = BigInt(await time.latest());

      const stakeBalanceAfter = await stakeToken.balanceOf(stakerA.address);
      const rewardsBalanceAfter = await rewardsToken.balanceOf(stakerA.address);

      const interimRewards = calcTotalUnlockedRewards(
        [BigInt(await time.latest()) - stakerDataBefore.lastTimestampLocked],
        [DEFAULT_STAKED_AMOUNT / 2n],
        config
      );

      // Already was given stake value, should only get interim rewards
      expect(rewardsBalanceAfter).to.eq(rewardsBalanceBefore + interimRewards);
      expect(stakeBalanceAfter).to.eq(stakeBalanceBefore + DEFAULT_STAKED_AMOUNT / 2n);

      const stakerData = await contract.stakers(stakerA.address);

      // Confirm all values are reset to 0 after full withdrawal
      expect(stakerData.amountStakedLocked).to.eq(0n);
      expect(stakerData.lastTimestampLocked).to.eq(0n);
      expect(stakerData.unlockedTimestamp).to.eq(0n);
      expect(stakerData.owedRewardsLocked).to.eq(0n);
    });

    it("Fails when the user tries to unstake 0 amount", async () => {
      await expect(
        contract.connect(stakerA).unstakeLocked(0, false)
      ).to.be.revertedWithCustomError(contract, ZERO_VALUE_ERR);
    });

    it("Fails when the user has never staked", async () => {
      await expect(
        contract.connect(notStaker).unstakeLocked(1, false)
      ).to.be.revertedWithCustomError(contract, UNEQUAL_UNSTAKE_ERR);
    });

    it("Fails when the user has not passed their lock time", async () => {
      await contract.connect(stakerC).stakeWithLock(DEFAULT_STAKED_AMOUNT, DEFAULT_LOCK);

      await expect(
        contract.connect(stakerC).unstakeLocked(DEFAULT_STAKED_AMOUNT, false)
      ).to.be.revertedWithCustomError(contract, TIME_LOCK_NOT_PASSED_ERR);
    });

    it("Fails when the user tries to unstake more than they have staked", async () => {
      await time.increase(DEFAULT_LOCK);

      const stakerData = await contract.stakers(stakerC.address);

      await expect(
        contract.connect(stakerC).unstakeLocked(stakerData.amountStakedLocked + 1n, false)
      ).to.be.revertedWithCustomError(contract, UNEQUAL_UNSTAKE_ERR);
    });

    it("Fails when there are not enough rewards in the contract", async () => {
      await reset();

      await contract.connect(stakerA).stakeWithLock(DEFAULT_STAKED_AMOUNT, DEFAULT_LOCK);

      await time.increase(DEFAULT_LOCK);

      try {
        await contract.connect(stakerA).unstakeLocked(DEFAULT_STAKED_AMOUNT, false);
      } catch (e) {
        expect((e as Error).message).to.include(INSUFFICIENT_BALANCE_ERR);
      }
    });
  });

  describe("#unstakeLocked with 'exit'", () => {
    it("Allows a user to partially unstake using 'exit' within lock duration", async () => {
      await reset();

      await contract.connect(stakerC).stakeWithLock(DEFAULT_STAKED_AMOUNT, DEFAULT_LOCK);

      const stakeBalanceBefore = await stakeToken.balanceOf(stakerC.address);
      const rewardsBalanceBefore = await rewardsToken.balanceOf(stakerC.address);
      const stakerDataBefore = await contract.stakers(stakerC.address);

      await time.increase(DEFAULT_LOCK / 2n);

      const futureExpectedRewards = calcTotalUnlockedRewards(
        [BigInt(await time.latest()) - stakerDataBefore.lastTimestampLocked + 2n],
        [DEFAULT_STAKED_AMOUNT],
        config
      );

      await rewardsToken.connect(owner).transfer(
        await contract.getAddress(),
        futureExpectedRewards
      );

      // Allows unstaking with 'exit' before the time lock is over
      const amount = DEFAULT_STAKED_AMOUNT / 2n;
      await contract.connect(stakerC).unstakeLocked(amount, true);
      const unstakedAt = BigInt(await time.latest());

      const stakeBalanceAfter = await stakeToken.balanceOf(stakerC.address);
      const rewardsBalanceAfter = await rewardsToken.balanceOf(stakerC.address);

      // Confirm they have not gained rewards
      expect(rewardsBalanceAfter).to.eq(rewardsBalanceBefore);
      expect(stakeBalanceAfter).to.eq(stakeBalanceBefore + amount);

      const stakerData = await contract.stakers(stakerC.address);

      expect(stakerData.amountStakedLocked).to.eq(amount);
      expect(stakerData.lastTimestampLocked).to.eq(unstakedAt);
      expect(stakerData.unlockedTimestamp).to.eq(stakerDataBefore.lastTimestampLocked + DEFAULT_LOCK);
      expect(stakerData.owedRewardsLocked).to.eq(0n);
    });

    it("Allows a user to fully unstake using 'exit' within lock duration", async () => {
      const stakeBalanceBefore = await stakeToken.balanceOf(stakerC.address);
      const rewardsBalanceBefore = await rewardsToken.balanceOf(stakerC.address);

      const stakerDataBefore = await contract.stakers(stakerC.address);

      const futureExpectedRewards = calcTotalUnlockedRewards(
        [BigInt(await time.latest()) - stakerDataBefore.lastTimestampLocked + 2n],
        [DEFAULT_STAKED_AMOUNT / 2n],
        config
      );

      await rewardsToken.connect(owner).transfer(
        await contract.getAddress(),
        futureExpectedRewards
      );

      const amount = DEFAULT_STAKED_AMOUNT / 2n;
      await contract.connect(stakerC).unstakeLocked(amount, true);
      const unstakedAt = BigInt(await time.latest());

      const stakeBalanceAfter = await stakeToken.balanceOf(stakerC.address);
      const rewardsBalanceAfter = await rewardsToken.balanceOf(stakerC.address);

      // Confirm they have not received rewards
      expect(rewardsBalanceAfter).to.eq(rewardsBalanceBefore);
      expect(stakeBalanceAfter).to.eq(stakeBalanceBefore + amount);

      const stakerData = await contract.stakers(stakerC.address);

      expect(stakerData.amountStakedLocked).to.eq(0n);
      expect(stakerData.lastTimestampLocked).to.eq(0n);
      expect(stakerData.unlockedTimestamp).to.eq(0n);
      expect(stakerData.owedRewardsLocked).to.eq(0n);
    });

    it("Doesn't effect non-locked funds when user partially unstakes using 'exit' after lock duration", async () => {
      await reset();

      await contract.connect(stakerC).stakeWithoutLock(DEFAULT_STAKED_AMOUNT);

      await contract.connect(stakerC).stakeWithLock(DEFAULT_STAKED_AMOUNT, DEFAULT_LOCK);

      await time.increase(DEFAULT_LOCK / 2n);

      const stakeBalanceBefore = await stakeToken.balanceOf(stakerC.address);
      const rewardsBalanceBefore = await rewardsToken.balanceOf(stakerC.address);

      const stakerDataBefore = await contract.stakers(stakerC.address);

      const futureExpectedRewards = calcTotalUnlockedRewards(
        [BigInt(await time.latest()) - stakerDataBefore.lastTimestampLocked + 2n],
        [DEFAULT_STAKED_AMOUNT],
        config
      );

      await rewardsToken.connect(owner).transfer(
        await contract.getAddress(),
        futureExpectedRewards
      );

      const amount = DEFAULT_STAKED_AMOUNT / 2n;
      await contract.connect(stakerC).unstakeLocked(amount, true);
      const unstakedAt = BigInt(await time.latest());

      const stakeBalanceAfter = await stakeToken.balanceOf(stakerC.address);
      const rewardsBalanceAfter = await rewardsToken.balanceOf(stakerC.address);

      // Confirm they have not received rewards
      expect(rewardsBalanceAfter).to.eq(rewardsBalanceBefore);
      expect(stakeBalanceAfter).to.eq(stakeBalanceBefore + amount);

      const stakerDataAfter = await contract.stakers(stakerC.address);

      // Confirm non-locked balance is unchanged
      expect(stakerDataAfter.amountStaked).to.eq(stakerDataBefore.amountStaked);
      expect(stakerDataAfter.owedRewards).to.eq(stakerDataBefore.owedRewards);
      expect(stakerDataAfter.lastTimestamp).to.eq(stakerDataBefore.lastTimestamp);

      expect(stakerDataAfter.amountStakedLocked).to.eq(amount);
      expect(stakerDataAfter.lastTimestampLocked).to.eq(unstakedAt);
      expect(stakerDataAfter.unlockedTimestamp).to.eq(stakerDataBefore.lastTimestampLocked + DEFAULT_LOCK);
      expect(stakerDataAfter.owedRewardsLocked).to.eq(0n);
    });

    it("Doesn't effect non-locked funds when user fully unstakes using 'exit' after lock duration", async () => {
      const stakeBalanceBefore = await stakeToken.balanceOf(stakerC.address);
      const rewardsBalanceBefore = await rewardsToken.balanceOf(stakerC.address);

      const stakerDataBefore = await contract.stakers(stakerC.address);

      const futureExpectedRewards = calcTotalUnlockedRewards(
        [BigInt(await time.latest()) - stakerDataBefore.lastTimestampLocked + 2n],
        [DEFAULT_STAKED_AMOUNT / 2n],
        config
      );

      await rewardsToken.connect(owner).transfer(
        await contract.getAddress(),
        futureExpectedRewards
      );

      await contract.connect(stakerC).unstakeLocked(stakerDataBefore.amountStakedLocked, true);

      const stakeBalanceAfter = await stakeToken.balanceOf(stakerC.address);
      const rewardsBalanceAfter = await rewardsToken.balanceOf(stakerC.address);

      // Confirm no rewards
      expect(rewardsBalanceAfter).to.eq(rewardsBalanceBefore);
      expect(stakeBalanceAfter).to.eq(stakeBalanceBefore + stakerDataBefore.amountStakedLocked);

      const stakerDataAfter = await contract.stakers(stakerC.address);

      // Confirm non-locked balance is unchanged
      expect(stakerDataAfter.amountStaked).to.eq(stakerDataBefore.amountStaked);
      expect(stakerDataAfter.owedRewards).to.eq(stakerDataBefore.owedRewards);
      expect(stakerDataAfter.lastTimestamp).to.eq(stakerDataBefore.lastTimestamp);

      expect(stakerDataAfter.amountStakedLocked).to.eq(0n);
      expect(stakerDataAfter.lastTimestampLocked).to.eq(0n);
      expect(stakerDataAfter.unlockedTimestamp).to.eq(0n);
      expect(stakerDataAfter.owedRewardsLocked).to.eq(0n);
    });

    it("Fails when the user tries to unstake 0 amount with `exit`", async () => {
      await expect(
        contract.connect(stakerC).unstakeLocked(0, true)
      ).to.be.revertedWithCustomError(contract, ZERO_VALUE_ERR);
    });

    it("Fails when the user has never staked", async () => {
      await expect(
        contract.connect(notStaker).unstakeLocked(1, true)
      ).to.be.revertedWithCustomError(contract, UNEQUAL_UNSTAKE_ERR);
    });

    it("Fails when the user tries to unstake more than they have staked", async () => {
      const stakerData = await contract.stakers(stakerC.address);

      await expect(
        contract.connect(stakerC).unstakeLocked(stakerData.amountStakedLocked + 1n, true)
      ).to.be.revertedWithCustomError(contract, UNEQUAL_UNSTAKE_ERR);
    });

    it("Does not fail when there are not enough rewards in the contract", async () => {
      await reset();

      await contract.connect(stakerA).stakeWithLock(DEFAULT_STAKED_AMOUNT, DEFAULT_LOCK);

      const contractBalance = await rewardsToken.balanceOf(await contract.getAddress());

      expect(contractBalance).to.eq(0n);

      const stakeBalanceBefore = await stakeToken.balanceOf(stakerA.address);
      const rewardsBalanceBefore = await rewardsToken.balanceOf(stakerA.address);

      await contract.connect(stakerA).unstakeLocked(DEFAULT_STAKED_AMOUNT, true);

      const stakeBalanceAfter = await stakeToken.balanceOf(stakerA.address);
      const rewardsBalanceAfter = await rewardsToken.balanceOf(stakerA.address);

      expect(stakeBalanceAfter).to.eq(stakeBalanceBefore + DEFAULT_STAKED_AMOUNT);
      expect(rewardsBalanceAfter).to.eq(rewardsBalanceBefore);
    });
  });

  describe("#withdrawLeftoverRewards", () => {
    it("Allows the admin to withdraw leftover rewards", async () => {
      const amount = 1000n;
      await rewardsToken.connect(owner).transfer(
        await contract.getAddress(),
        amount
      );

      const rewardsBalanceBefore = await rewardsToken.balanceOf(owner.address);
      const contractRewardsBalanceBefore = await contract.getContractRewardsBalance();

      await contract.connect(owner).withdrawLeftoverRewards();

      const rewardsBalanceAfter = await rewardsToken.balanceOf(owner.address);
      const contractRewardsBalanceAfter = await contract.getContractRewardsBalance();

      expect(rewardsBalanceAfter).to.eq(rewardsBalanceBefore + amount);
      expect(contractRewardsBalanceAfter).to.eq(contractRewardsBalanceBefore - amount);
      expect(contractRewardsBalanceAfter).to.eq(0n);
    });

    it("Fails when the caller is not the admin", async () => {
      await expect(
        contract.connect(notStaker).withdrawLeftoverRewards()
      ).to.be.revertedWithCustomError(contract, OWNABLE_UNAUTHORIZED_ERR)
        .withArgs(notStaker.address);
    });

    it("Fails when the contract has no rewards left to withdraw", async () => {
      try {
        await contract.connect(owner).withdrawLeftoverRewards();
      } catch (e) {
        expect((e as Error).message).to.include(INSUFFICIENT_CONTRACT_BALANCE_ERR);
      }
    });
  });

  describe("#getStakerData", () => {
    it("Allows a user to get their staking data", async () => {
      await reset();

      await contract.connect(stakerA).stakeWithoutLock(DEFAULT_STAKED_AMOUNT);
      const stakedAt = BigInt(await time.latest());

      const stakerData = await contract.stakers(stakerA.address);

      expect(stakerData.amountStaked).to.eq(DEFAULT_STAKED_AMOUNT);
      expect(stakerData.amountStakedLocked).to.eq(0n);
      expect(stakerData.lastTimestamp).to.eq(stakedAt);
      expect(stakerData.unlockedTimestamp).to.eq(0n);
      expect(stakerData.owedRewards).to.eq(0n);
    });

    it("Returns zero values for a user that has not staked", async () => {
      const stakerData = await contract.stakers(notStaker.address);

      expect(stakerData.amountStaked).to.eq(0n);
      expect(stakerData.amountStakedLocked).to.eq(0n);
      expect(stakerData.lastTimestamp).to.eq(0n);
      expect(stakerData.unlockedTimestamp).to.eq(0n);
      expect(stakerData.owedRewards).to.eq(0n);
    });
  });

  describe("#getTotalPendingRewards", () => {
    let stakedAt : bigint;
    let stakedAtLocked : bigint;

    it("Allows the user to view the total pending rewards for both locked and non-locked stakes when passed lock time", async () => {
      await reset();

      await contract.connect(stakerA).stakeWithoutLock(DEFAULT_STAKED_AMOUNT);
      stakedAt = BigInt(await time.latest());

<<<<<<< HEAD
      await contract.connect(stakerA).stakeWithLock(DEFAULT_STAKED_AMOUNT, DEFAULT_LOCK);
      stakedAtLocked = BigInt(await time.latest());

      const stakerData = await contract.stakers(stakerA.address);
      
      // can pre calc rewards for locked stake
      const expectedRewardsContract = await contract.getStakeRewards(DEFAULT_STAKED_AMOUNT, DEFAULT_LOCK, true);

      const expectedRewards = calcStakeRewards(
        DEFAULT_STAKED_AMOUNT,
        stakedAtLocked + DEFAULT_LOCK,
        true,
        config,
        stakerData.rewardsMultiplier
      )
=======
      let stakerData = await contract.stakers(stakerA.address);

      await contract.connect(stakerA).stakeWithLock(DEFAULT_STAKED_AMOUNT, DEFAULT_LOCK);
      stakedAtLocked = BigInt(await time.latest());

      stakerData = await contract.stakers(stakerA.address);

      // can pre calc value of locked stake
      const lockedStakeValue = await contract.getStakeRewards(DEFAULT_STAKED_AMOUNT, DEFAULT_LOCK, true);

      await time.increase(DEFAULT_LOCK / 4n);

      const totalPendingRewards = await contract.connect(stakerA).getPendingRewards();

      stakerData = await contract.stakers(stakerA.address);

      const unlockedStakeValue = await contract.getStakeRewards(DEFAULT_STAKED_AMOUNT, BigInt(await time.latest()) - stakedAt, true);
      const expectedUnlockedRewards = calcTotalUnlockedRewards(
        [BigInt(await time.latest()) - stakedAt!],
        [DEFAULT_STAKED_AMOUNT],
        config
      );
>>>>>>> 6fd2ff54

      const interimRewards = calcStakeRewards(
        DEFAULT_STAKED_AMOUNT,
        BigInt(await time.latest()) - stakedAt,
        false,
        config
      )

<<<<<<< HEAD
      const totalPendingRewards = await contract.connect(stakerA).getPendingRewards();
=======
      await time.increase(DEFAULT_LOCK / 4n * 3n);
      stakerData = await contract.stakers(stakerA.address);

      const latest = BigInt(await time.latest());
      const totalPendingRewardsFull = await contract.connect(stakerA).getPendingRewards();
>>>>>>> 6fd2ff54

      // get values very large when lock with RM, 345x
      expect(totalPendingRewards).to.eq(expectedRewards + interimRewards);
      expect(stakerData.owedRewardsLocked).to.eq(expectedRewards + interimRewards);

      // expect(totalPendingRewardsFull).to.eq(futureExpectedUnlockedRewards + stakerData.owedRewardsLocked);
    });

    it("Returns 0 for a user that has not staked", async () => {
      const totalPendingRewards = await contract.connect(notStaker).getPendingRewards();
      expect(totalPendingRewards).to.eq(0n);
    });
  });

  describe("Utility functions", () => {
    // 36500 is min lock time if divisor in RM function is 365
    // 50000 is min lock time if divisor in RM function is 500
    // etc.
    it("Test the reward multiplier calculation with every value allowed", async () => {
      await reset();

      for (let i = 0; i <= 365; i++) {
        const time = DAY_IN_SECONDS * BigInt(i);

        const rm = await contract.testRM(time);

        const log = false;
        if (log && (i % 10 === 0 || i === 365)) {
          console.log(`${i}: ${rm}`);
        }
      }
    });

    it("Finds the minimum lock time required to exceed non-locked rewards", async () => {

      // if calcRM function uses 259 base period value, then 30 days is good real min lock time
      const arm = DAY_IN_SECONDS * 30n;

      await contract.connect(stakerA).stakeWithoutLock(DEFAULT_STAKED_AMOUNT);
      await contract.connect(stakerB).stakeWithLock(DEFAULT_STAKED_AMOUNT, arm);

      // console.log(await contract.getRewardsMultiplier(arm))

      await time.increase(DEFAULT_LOCK);

      const rewardsA = await contract.connect(stakerA).getPendingRewards();
      const rewardsB = await contract.connect(stakerB).getPendingRewards();

      // console.log(hre.ethers.formatEther(rewardsA.toString()));
      // console.log(hre.ethers.formatEther(rewardsB.toString()));

      // console.log("bigger? ", rewardsB > rewardsA);
      // TODO find this value, or instill a hard "min lock time" with
      // `if (lockDuration < xyz)` in contract directly
      // expect(rewardsB).to.be.gt(rewardsA);
    });

    it("Tries to claim when RM is minimal value", async () => {
      await reset();

      await rewardsToken.connect(stakerA).mint(await contract.getAddress(), hre.ethers.parseEther("999999"));

      // await contract.connect(stakerA).stakeWithLock(DEFAULT_STAKED_AMOUNT, 50000n);
      await contract.connect(stakerA).stakeWithoutLock(DEFAULT_STAKED_AMOUNT);
      await contract.connect(stakerB).stakeWithLock(DEFAULT_STAKED_AMOUNT, DEFAULT_MINIMUM_LOCK);

      const stakerAData = await contract.stakers(stakerA.address);
      const stakerBData = await contract.stakers(stakerB.address);

      // expect(stakerData.rewardsMultiplier).to.eq(1n); // 0.01x multiplier
      // math might break if multiplier is too small? but we scale it up, might be okay

      // move time to be past the lock duration
      await time.increase(DEFAULT_MINIMUM_LOCK + 1n);
      const rewardsBalanceBefore = await rewardsToken.balanceOf(stakerA.address);

      await contract.connect(stakerA).claim();
      const claimedAt = BigInt(await time.latest());
      const rewardsBalanceAfter = await rewardsToken.balanceOf(stakerA.address);

      expect(rewardsBalanceAfter).to.be.gt(rewardsBalanceBefore);
    });
  });

  describe("Events", () => {
    it("Emits a Staked event when a user stakes", async () => {
      await reset();

      await expect(
        contract.connect(stakerF).stakeWithoutLock(DEFAULT_STAKED_AMOUNT)
      ).to.emit(contract, STAKED_EVENT)
        .withArgs(stakerF.address, DEFAULT_STAKED_AMOUNT, 0n, config.stakingToken);
    });

    it("Emits a Claimed event when a user claims rewards", async () => {
      const stakeTime = BigInt(await time.latest());

      await time.increase(DEFAULT_LOCK / 4n);

      // +2n to account for 2 more auto mined transactions, `transfer` and `claim`
      const futureExpectedRewards = calcTotalUnlockedRewards(
        [BigInt(await time.latest()) - stakeTime + 2n],
        [DEFAULT_STAKED_AMOUNT],
        config
      );

      await rewardsToken.connect(owner).transfer(
        await contract.getAddress(),
        futureExpectedRewards
      );

      await expect(
        contract.connect(stakerF).claim()
      ).to.emit(contract, CLAIMED_EVENT)
        .withArgs(stakerF.address, futureExpectedRewards, config.rewardsToken);
    });

    it("Emits an Unstaked event when a user unstakes", async () => {
      const claimTime = BigInt(await time.latest());

      await time.increase(DEFAULT_LOCK / 2n);

      // +2n to account for 2 more auto mined transactions, `transfer` and `claim`
      const futureExpectedRewards = calcTotalUnlockedRewards(
        [BigInt(await time.latest()) - claimTime + 2n],
        [DEFAULT_STAKED_AMOUNT],
        config
      );

      await rewardsToken.connect(owner).transfer(
        await contract.getAddress(),
        futureExpectedRewards * 2n
      );

      const stakerData = await contract.stakers(stakerF.address);

      const rewardsBalance = await rewardsToken.balanceOf(stakerF.address);

      await expect(
        contract.connect(stakerF).unstake(stakerData.amountStaked / 2n, false)
      ).to.emit(contract, UNSTAKED_EVENT)
        .withArgs(stakerF.address, stakerData.amountStaked / 2n, config.stakingToken);

      const rewardsBalanceAfter = await rewardsToken.balanceOf(stakerF.address);

      expect(rewardsBalanceAfter).to.eq(rewardsBalance + futureExpectedRewards);
    });

    it("Emits an Unstaked event when unstaking locked funds passed the lock period", async () => {
      await reset();

      await contract.connect(stakerA).stakeWithLock(DEFAULT_STAKED_AMOUNT, DEFAULT_LOCK);
      const stakedAt = BigInt(await time.latest());

      await time.increase(DEFAULT_LOCK);

      const stakerData = await contract.stakers(stakerA.address);

      const futureExpectedRewards = calcLockedRewards(
        BigInt(await time.latest()) - stakedAt + 2n,
        DEFAULT_STAKED_AMOUNT,
        stakerData.rewardsMultiplier,
        config
      );

      await rewardsToken.connect(owner).transfer(
        await contract.getAddress(),
        hre.ethers.parseEther("999999999")
      );

      await expect(
        contract.connect(stakerA).unstakeLocked(stakerData.amountStakedLocked, false)
      ).to.emit(contract, UNSTAKED_EVENT)
        .withArgs(stakerA.address, stakerData.amountStakedLocked, config.stakingToken);
    });

    it("Emits an Unstaked event on locked funds when user calls with `exit` as true", async () => {
      await reset();

      await contract.connect(stakerA).stakeWithLock(DEFAULT_STAKED_AMOUNT, DEFAULT_LOCK);
      const stakedAt = BigInt(await time.latest());

      await time.increase(DEFAULT_LOCK / 2n);

      const stakerData = await contract.stakers(stakerA.address);

      const futureExpectedRewards = calcLockedRewards(
        BigInt(await time.latest()) - stakedAt + 2n,
        DEFAULT_STAKED_AMOUNT,
        stakerData.rewardsMultiplier,
        config
      );

      await rewardsToken.connect(owner).transfer(
        await contract.getAddress(),
        futureExpectedRewards
      );

      await expect(
        contract.connect(stakerA).unstakeLocked(stakerData.amountStakedLocked, true)
      ).to.emit(contract, UNSTAKED_EVENT)
        .withArgs(stakerA.address, stakerData.amountStakedLocked, config.stakingToken);
    });

    it("Emits 'LeftoverRewardsWithdrawn' event when the admin withdraws", async () => {
      await rewardsToken.connect(owner).transfer(
        await contract.getAddress(),
        hre.ethers.parseEther("123")
      );

      const amount = rewardsToken.balanceOf(await contract.getAddress());

      await expect(
        contract.connect(owner).withdrawLeftoverRewards()
      ).to.emit(contract, WITHDRAW_EVENT)
        .withArgs(owner.address, amount);
    });
  });
});<|MERGE_RESOLUTION|>--- conflicted
+++ resolved
@@ -1181,7 +1181,6 @@
       await contract.connect(stakerA).stakeWithoutLock(DEFAULT_STAKED_AMOUNT);
       stakedAt = BigInt(await time.latest());
 
-<<<<<<< HEAD
       await contract.connect(stakerA).stakeWithLock(DEFAULT_STAKED_AMOUNT, DEFAULT_LOCK);
       stakedAtLocked = BigInt(await time.latest());
 
@@ -1197,30 +1196,6 @@
         config,
         stakerData.rewardsMultiplier
       )
-=======
-      let stakerData = await contract.stakers(stakerA.address);
-
-      await contract.connect(stakerA).stakeWithLock(DEFAULT_STAKED_AMOUNT, DEFAULT_LOCK);
-      stakedAtLocked = BigInt(await time.latest());
-
-      stakerData = await contract.stakers(stakerA.address);
-
-      // can pre calc value of locked stake
-      const lockedStakeValue = await contract.getStakeRewards(DEFAULT_STAKED_AMOUNT, DEFAULT_LOCK, true);
-
-      await time.increase(DEFAULT_LOCK / 4n);
-
-      const totalPendingRewards = await contract.connect(stakerA).getPendingRewards();
-
-      stakerData = await contract.stakers(stakerA.address);
-
-      const unlockedStakeValue = await contract.getStakeRewards(DEFAULT_STAKED_AMOUNT, BigInt(await time.latest()) - stakedAt, true);
-      const expectedUnlockedRewards = calcTotalUnlockedRewards(
-        [BigInt(await time.latest()) - stakedAt!],
-        [DEFAULT_STAKED_AMOUNT],
-        config
-      );
->>>>>>> 6fd2ff54
 
       const interimRewards = calcStakeRewards(
         DEFAULT_STAKED_AMOUNT,
@@ -1229,15 +1204,7 @@
         config
       )
 
-<<<<<<< HEAD
       const totalPendingRewards = await contract.connect(stakerA).getPendingRewards();
-=======
-      await time.increase(DEFAULT_LOCK / 4n * 3n);
-      stakerData = await contract.stakers(stakerA.address);
-
-      const latest = BigInt(await time.latest());
-      const totalPendingRewardsFull = await contract.connect(stakerA).getPendingRewards();
->>>>>>> 6fd2ff54
 
       // get values very large when lock with RM, 345x
       expect(totalPendingRewards).to.eq(expectedRewards + interimRewards);
