--- conflicted
+++ resolved
@@ -142,14 +142,11 @@
     await stakeToken.connect(stakerC).approve(await contract.getAddress(), hre.ethers.MaxUint256);
     await stakeToken.connect(stakerD).approve(await contract.getAddress(), hre.ethers.MaxUint256);
     await stakeToken.connect(stakerF).approve(await contract.getAddress(), hre.ethers.MaxUint256);
-<<<<<<< HEAD
+    await stakeToken.connect(edgeStaker).approve(await contract.getAddress(), hre.ethers.MaxUint256);
 
     // Always start at the same block going forward, disable auto mining for each tx
-    await hre.network.provider.send("evm_setAutomine", [false]);
+    // await hre.network.provider.send("evm_setAutomine", [false]);
     await time.increaseTo(1720000000);
-=======
-    await stakeToken.connect(edgeStaker).approve(await contract.getAddress(), hre.ethers.MaxUint256);
->>>>>>> 729f9862
   });
 
   describe("#getContractRewardsBalance", () => {
@@ -208,14 +205,11 @@
       stakedAtA = BigInt(await time.latest());
       amountStakedA += DEFAULT_STAKED_AMOUNT;
 
-<<<<<<< HEAD
       const stakerData = await contract.stakers(stakerA.address);
 
       // Includes the `staker.owedRewards` calculated from second stake addition
       const pendingRewards = await contract.connect(stakerA).getPendingRewards();
-=======
       const totalStakedAfter = await contract.totalStaked();
->>>>>>> 729f9862
 
       const expectedRewards = calcTotalRewards(
         [stakedAtA - origStakedAtA],
@@ -295,21 +289,16 @@
       // Then after we allow funds, it will fail on balance
       await stakeToken.connect(notStaker).approve(await contract.getAddress(), DEFAULT_STAKED_AMOUNT);
 
+    });
+
+    it("Fails when the staker tries to stake 0", async () => {
       const balance = await stakeToken.balanceOf(notStaker.address);
-
       await expect(
         contract.connect(notStaker).stake(DEFAULT_STAKED_AMOUNT)
       ).to.be.revertedWithCustomError(stakeToken, INSUFFICIENT_BALANCE_ERR)
         .withArgs(notStaker.address, balance, DEFAULT_STAKED_AMOUNT);
 
-<<<<<<< HEAD
       await hre.network.provider.send("evm_setAutomine", [false]);
-=======
-    it("Fails when the staker tries to stake 0", async () => {
-      await expect(
-        contract.connect(stakerA).stake(0n)
-      ).to.be.revertedWithCustomError(contract, ZERO_STAKE_ERR);
->>>>>>> 729f9862
     });
   });
 
@@ -390,6 +379,22 @@
 
       // We calculate with two transactions worth of additional time because we know the
       // timestamp is modified from the transfer of funds as well as `claim` execution
+      const pendingRewards = await contract.connect(stakerA).getPendingRewards();
+      // const rewardsBalanceBefore = await rewardsToken.balanceOf(stakerA.address);
+
+      // Give staking contract balance to pay rewards
+      await rewardsToken.connect(owner).transfer(
+        await contract.getAddress(),
+        pendingRewards
+      );
+
+      const totalStakedBefore = await contract.totalStaked();
+
+      await contract.connect(stakerA).claim();
+      claimedAtA = BigInt(await time.latest());
+
+      const totalStakedAfter = await contract.totalStaked();
+
       const expectedRewards = calcTotalRewards(
         [latest + (timeIncreaseAmount * 2n) - stakedAtA, stakedAtA - origStakedAtA],
         [amountStakedA, DEFAULT_STAKED_AMOUNT],
@@ -410,27 +415,14 @@
       );
       await time.increase(timeIncreaseAmount);
 
-      const totalStakedBefore = await contract.totalStaked();
-
       await contract.connect(stakerA).claim();
 
       // Mine block for tx
       await time.increase(timeIncreaseAmount);
       claimedAtA = BigInt(await time.latest());
 
-<<<<<<< HEAD
       // await time.increase(timeIncreaseAmount);
       claimedAtA = BigInt(await time.latest());
-=======
-      const totalStakedAfter = await contract.totalStaked();
-
-      const expectedRewards = calcTotalRewards(
-        [claimedAtA - stakedAtA, stakedAtA - origStakedAtA],
-        [amountStakedA, DEFAULT_STAKED_AMOUNT],
-        config.rewardsPerPeriod,
-        config.periodLength
-      );
->>>>>>> 729f9862
 
       const stakerData = await contract.stakers(stakerA.address);
 
@@ -485,7 +477,27 @@
       const rewardsBalanceBefore = await rewardsToken.balanceOf(stakerA.address);
       const stakeTokenBalanceBefore = await stakeToken.balanceOf(stakerA.address);
 
-      // Calculate the rewards we expect after the next 3 transactions have occurred.
+      const pendingRewards = await contract.connect(stakerA).getPendingRewards();
+      
+      // Give staking contract balance to pay rewards
+      await rewardsToken.connect(owner).transfer(
+        await contract.getAddress(),
+        pendingRewards
+        );
+        
+        await stakeToken.connect(stakerA).approve(await contract.getAddress(), amount);
+        
+        const totalStakedBefore = await contract.totalStaked();
+        
+        await contract.connect(stakerA).unstake(amount, false);
+        
+        unstakedAtA = BigInt(await time.latest());
+        const totalStakedAfter = await contract.totalStaked();
+        
+        // const rewardsBalanceAfter = await rewardsToken.balanceOf(stakerA.address);
+        // const stakeTokenBalanceAfter = await stakeToken.balanceOf(stakerA.address);
+        
+        // Calculate the rewards we expect after the next 3 transactions have occurred.
       const expectedRewards = calcTotalRewards(
         [BigInt(await time.latest()) + timeIncreaseAmount * 2n - claimedAtA],
         [amountStakedA],
@@ -500,16 +512,10 @@
       );
       await time.increase(timeIncreaseAmount);
 
-      const totalStakedBefore = await contract.totalStaked();
-
       await contract.connect(stakerA).unstake(amount, false);
-<<<<<<< HEAD
-      await time.increase(timeIncreaseAmount);
-=======
->>>>>>> 729f9862
+      await time.increase(timeIncreaseAmount);
 
       unstakedAtA = BigInt(await time.latest());
-      const totalStakedAfter = await contract.totalStaked();
 
       const rewardsBalanceAfter = await rewardsToken.balanceOf(stakerA.address);
       const stakeTokenBalanceAfter = await stakeToken.balanceOf(stakerA.address);
@@ -623,22 +629,14 @@
 
       await time.increase(config.periodLength * 2n);
 
-<<<<<<< HEAD
       // TODO one change that will affect exit is that we no longer delete the staker struct
       // in the same place, we keep their rewards for them to claim later
       // Change this behaviour here after merging other changes
-=======
       const pendingRewards = await contract.connect(stakerC).getPendingRewards();
 
       const totalStakedBefore = await contract.totalStaked();
 
       // Allows unstaking with 'exit' before the time lock is over
-      const amount = DEFAULT_STAKED_AMOUNT / 2n;
-      await contract.connect(stakerC).unstake(amount, true);
-      unstakedAtC = BigInt(await time.latest());
-      amountStakedC -= amount;
->>>>>>> 729f9862
-
       const totalStakedAfter = await contract.totalStaked();
 
       const expectedRewards = calcTotalRewards(
@@ -668,13 +666,9 @@
       expect(stakerData.amountStaked).to.eq(amount);
       expect(stakerData.lastUpdatedTimestamp).to.eq(unstakedAtC);
       expect(stakerData.unlockTimestamp).to.eq(origStakedAtC + config.timeLockPeriod);
-<<<<<<< HEAD
-      expect(stakerData.owedRewards).to.eq(expectedRewards);
-=======
+      // expect(stakerData.owedRewards).to.eq(expectedRewards);
       expect(stakerData.owedRewards).to.eq(pendingRewards);
-
       expect(totalStakedBefore - totalStakedAfter).to.eq(amount);
->>>>>>> 729f9862
     });
 
     it("Allows a user to fully unstake without rewards using 'exit' and claim later", async () => {
@@ -683,9 +677,7 @@
 
       const amount = DEFAULT_STAKED_AMOUNT / 2n;
       await contract.connect(stakerC).unstake(amount, true);
-<<<<<<< HEAD
-      await time.increase(timeIncreaseAmount);
-=======
+      // await time.increase(timeIncreaseAmount);
 
       const exitTime = BigInt(await time.latest());
 
@@ -695,7 +687,6 @@
         config.rewardsPerPeriod,
         config.periodLength
       );
->>>>>>> 729f9862
 
       unstakedAtC = BigInt(await time.latest());
       const stakeBalanceAfter = await stakeToken.balanceOf(stakerC.address);
@@ -708,11 +699,9 @@
       const stakerData = await contract.stakers(stakerC.address);
 
       expect(stakerData.amountStaked).to.eq(0n);
-<<<<<<< HEAD
-      expect(stakerData.lastUpdatedTimestamp).to.eq(0n);
-      expect(stakerData.unlockTimestamp).to.eq(0n);
-      expect(stakerData.owedRewards).to.eq(0n); // TODO this will change after merging other changes, no longer deleting
-=======
+      // expect(stakerData.lastUpdatedTimestamp).to.eq(0n);
+      // expect(stakerData.unlockTimestamp).to.eq(0n);
+      // expect(stakerData.owedRewards).to.eq(0n); // TODO this will change after merging other changes, no longer deleting
       expect(stakerData.lastUpdatedTimestamp).to.eq(exitTime);
       expect(stakerData.unlockTimestamp).to.eq(stakedAtC + config.timeLockPeriod);
       expect(stakerData.owedRewards).to.eq(expectedRewards);
@@ -720,7 +709,7 @@
       // Give staking contract balance to pay rewards
       await rewardsToken.connect(owner).transfer(
         await contract.getAddress(),
-        pendingRewards
+        expectedRewards
       );
 
       // claim all rewards to delete struct
@@ -732,7 +721,6 @@
       expect(stakerDataAfterClaim.lastUpdatedTimestamp).to.eq(0n);
       expect(stakerDataAfterClaim.unlockTimestamp).to.eq(0n);
       expect(stakerDataAfterClaim.owedRewards).to.eq(0n);
->>>>>>> 729f9862
     });
 
     it("Fails when the user has never staked", async () => {
@@ -820,15 +808,12 @@
       await expect(
         contract.connect(stakerF).stake(DEFAULT_STAKED_AMOUNT)
       ).to.emit(contract, STAKED_EVENT)
-<<<<<<< HEAD
-        .withArgs(stakerF.address, DEFAULT_STAKED_AMOUNT, config.stakingToken);
+        // .withArgs(stakerF.address, DEFAULT_STAKED_AMOUNT, config.stakingToken);
+        .withArgs(stakerF.address, DEFAULT_STAKED_AMOUNT, DEFAULT_STAKED_AMOUNT, config.stakingToken);
 
       stakedAtF = BigInt(await time.latest());
 
       await hre.network.provider.send("evm_setAutomine", [false]);
-=======
-        .withArgs(stakerF.address, DEFAULT_STAKED_AMOUNT, DEFAULT_STAKED_AMOUNT, config.stakingToken);
->>>>>>> 729f9862
     });
 
     it("Emits a Claimed event when a user claims rewards", async () => {
