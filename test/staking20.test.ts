import * as hre from "hardhat";
import { expect } from "chai";
import { SignerWithAddress } from "@nomicfoundation/hardhat-ethers/signers";
import { time } from "@nomicfoundation/hardhat-network-helpers";
import {
  DeflERC20Mock,
  MockERC20,
  StakingERC20, StakingERC20__factory,
} from "../typechain";
import {
  NO_REWARDS_ERR,
  TIME_LOCK_NOT_PASSED_ERR,
  INSUFFICIENT_ALLOWANCE_ERR,
  INSUFFICIENT_BALANCE_ERR,
  UNEQUAL_UNSTAKE_ERR,
  OWNABLE_UNAUTHORIZED_ERR, ZERO_UNSTAKE_ERR,
} from "./helpers/errors";
import {
  WITHDRAW_EVENT,
  INIT_BALANCE,
  DEFAULT_STAKED_AMOUNT,
  calcTotalRewards,
  STAKED_EVENT,
  CLAIMED_EVENT,
  UNSTAKED_EVENT,
  DEFAULT_REWARDS_PER_PERIOD,
  DEFAULT_PERIOD_LENGTH,
  DEFAULT_LOCK_TIME,
} from "./helpers/staking";
<<<<<<< HEAD
import {
  DCConfig,
  IERC20DeployArgs,
  TestIERC20DeployArgs,
  contractNames,
  runZModulesCampaign,
} from "../src/deploy";
import { MongoDBAdapter } from "@zero-tech/zdc";
import { stakingERC20Mission } from "../src/deploy/missions/stakingERC20.mission";
import { acquireLatestGitTag } from "../src/utils/git-tag/save-tag";
import { mockERC20Mission } from "../src/deploy/missions/mockERC20.mission";
import { validateConfig } from "../src/deploy/campaign/environment";
=======
import { ethers } from "ethers";

>>>>>>> 43ad3e0c

describe("StakingERC20", () => {
  let deployer : SignerWithAddress;
  let owner : SignerWithAddress;
  let stakerA : SignerWithAddress;
  let stakerB : SignerWithAddress;
  let stakerC : SignerWithAddress;
  let stakerD : SignerWithAddress;
  let stakerF : SignerWithAddress;
  let notStaker : SignerWithAddress;
  let edgeStaker : SignerWithAddress;

  let stakingContractERC20 : StakingERC20;

  let stakingToken : MockERC20;
  let rewardsToken : MockERC20;

  let config : TestIERC20DeployArgs;

  // The amount we increase the `block.timestamp` by whenever we mine manually
  const timeIncreaseAmount = 5n;

  // Track first stake and most recent stake times
  let origStakedAtA : bigint;
  let stakedAtA : bigint;
<<<<<<< HEAD
=======
  let claimedAtA : bigint;
  let unstakedAtA : bigint;
  let amountStakedA = 0n;
>>>>>>> 43ad3e0c

  let origStakedAtB : bigint;
  let stakedAtB : bigint;
  let origStakedAtC : bigint;
  let stakedAtC : bigint;
  let unstakedAtC : bigint;
  let amountStakedC = 0n;

  let origStakedAtD : bigint;
  let stakedAtD : bigint;

  let stakedAtF : bigint;
  let claimedAtF : bigint;


  let stakingFactory : StakingERC20__factory;

  let dbAdapter : MongoDBAdapter;

  before(async () => {
    [
      deployer,
      owner,
      stakerA,
      stakerB,
      stakerC,
      stakerD,
      stakerF,
      notStaker,
      edgeStaker,
    ] = await hre.ethers.getSigners();

<<<<<<< HEAD
    const argsForDeployERC20 : IERC20DeployArgs = {
      rewardsPerPeriod: DEFAULT_REWARDS_PER_PERIOD,
      periodLength: DEFAULT_PERIOD_LENGTH,
      timeLockPeriod: DEFAULT_LOCK_TIME,
      contractOwner: owner,
    };

    const mockTokens = process.env.MOCK_TOKENS as string;
    const campaignConfig : DCConfig = await validateConfig({
      // leave as its until next PR.
      // eslint-disable-next-line @typescript-eslint/no-non-null-assertion
      env: process.env.ENV_LEVEL!,
      mockTokens,
      deployAdmin: deployer,
      postDeploy: {
        tenderlyProjectSlug: "string",
        monitorContracts: false,
        verifyContracts: false,
      },
      owner,
      stakingERC20Config: argsForDeployERC20,
    });

    // consts with names
    const mocksConsts = contractNames.mocks.erc20;
    const stakingConsts = contractNames.stakingERC20;
    const difference = "Second";
    const mockDBname = "Mock20";

    const campaign = await runZModulesCampaign({
      config: campaignConfig,
      missions: [
        mockERC20Mission(mocksConsts.contract, mocksConsts.instance, mockDBname),
        mockERC20Mission(mocksConsts.contract, `${mocksConsts.instance}${difference}`, `${mockDBname}${difference}`),
        stakingERC20Mission(stakingConsts.contract, stakingConsts.instance),
      ],
    });

    dbAdapter = campaign.dbAdapter;

    const { stakingERC20, mockERC20, mockERC20Second } = campaign;

    stakingToken = mockERC20;
    rewardsToken = mockERC20Second;

    stakingContractERC20 = stakingERC20;

    config = {
      // eslint-disable-next-line @typescript-eslint/no-non-null-assertion
      ...campaignConfig.stakingERC20Config!,
      stakingToken: await stakingToken.getAddress(),
      rewardsToken: await rewardsToken.getAddress(),
    };

    const stakersArr = [
      owner,
      stakerA,
      stakerB,
      stakerC,
      stakerD,
      stakerF,
    ];

    for (const staker of stakersArr) {
      await stakingToken.mint(staker.address, INIT_BALANCE);
      await stakingToken.connect(staker).approve(await stakingContractERC20.getAddress(), hre.ethers.MaxUint256);
    }

    await rewardsToken.mint(owner.address, INIT_BALANCE);
  });

  after(async () => {
    await dbAdapter.dropDB();
=======
    const mockERC20Factory = await hre.ethers.getContractFactory("MockERC20");
    stakeToken = await mockERC20Factory.deploy("MEOW", "MEOW");

    rewardsToken = await mockERC20Factory.deploy("WilderWorld", "WW");

    config = await createDefaultConfigs(rewardsToken, undefined, stakeToken);

    stakingFactory = await hre.ethers.getContractFactory("StakingERC20");

    contract = await stakingFactory.deploy(
      config.stakingToken,
      config.rewardsToken,
      config.rewardsPerPeriod,
      config.periodLength,
      config.timeLockPeriod,
      owner.address
    ) as StakingERC20;

    // Give each user funds to stake
    await stakeToken.connect(owner).transfer(
      stakerA.address,
      INIT_BALANCE
    );

    await stakeToken.connect(owner).transfer(
      stakerB.address,
      INIT_BALANCE
    );

    await stakeToken.connect(owner).transfer(
      stakerC.address,
      INIT_BALANCE
    );

    await stakeToken.connect(owner).transfer(
      stakerD.address,
      INIT_BALANCE
    );

    await stakeToken.connect(owner).transfer(
      stakerF.address,
      INIT_BALANCE
    );

    await stakeToken.connect(owner).transfer(
      edgeStaker.address,
      INIT_BALANCE
    );

    // Approve staking contract to spend staker funds
    await stakeToken.connect(stakerA).approve(await contract.getAddress(), hre.ethers.MaxUint256);
    await stakeToken.connect(stakerB).approve(await contract.getAddress(), hre.ethers.MaxUint256);
    await stakeToken.connect(stakerC).approve(await contract.getAddress(), hre.ethers.MaxUint256);
    await stakeToken.connect(stakerD).approve(await contract.getAddress(), hre.ethers.MaxUint256);
    await stakeToken.connect(stakerF).approve(await contract.getAddress(), hre.ethers.MaxUint256);
    await stakeToken.connect(edgeStaker).approve(await contract.getAddress(), hre.ethers.MaxUint256);

    // Always start at the same block going forward, disable auto mining for each tx
    await hre.network.provider.send("evm_setAutomine", [false]);
    await time.increaseTo(1720000000);
>>>>>>> 43ad3e0c
  });

  describe("#getContractRewardsBalance", () => {
    it("Allows a user to see the total rewards remaining in a pool", async () => {
      const rewardsInPool = await stakingContractERC20.getContractRewardsBalance();
      const poolBalance = await rewardsToken.balanceOf(await stakingContractERC20.getAddress());
      expect(rewardsInPool).to.eq(poolBalance);
    });
  });

  describe("#stake", () => {
<<<<<<< HEAD
    it("Can stake an amount successfully", async () => {
      const stakeBalanceBeforeA = await stakingToken.balanceOf(stakerA.address);

      await stakingContractERC20.connect(stakerA).stake(DEFAULT_STAKED_AMOUNT);
=======
    it("Can stake an amount successfully and update `totalStaked`", async () => {
      const stakeBalanceBeforeA = await stakeToken.balanceOf(stakerA.address);

      const totalStakedBefore = await contract.totalStaked();

      // Always mine block before expects
      // Always update timestamps after mining a block
      await contract.connect(stakerA).stake(DEFAULT_STAKED_AMOUNT);

      await time.increase(timeIncreaseAmount);
>>>>>>> 43ad3e0c
      stakedAtA = BigInt(await time.latest());
      origStakedAtA = stakedAtA;

      amountStakedA = DEFAULT_STAKED_AMOUNT;

<<<<<<< HEAD
      const stakeBalanceAfterA = await stakingToken.balanceOf(stakerA.address);

      const stakerData = await stakingContractERC20.stakers(stakerA.address);
=======
      const totalStakedAfter = await contract.totalStaked();

      const stakeBalanceAfterA = await stakeToken.balanceOf(stakerA.address);
>>>>>>> 43ad3e0c

      expect(stakeBalanceAfterA).to.eq(stakeBalanceBeforeA - DEFAULT_STAKED_AMOUNT);

      const stakerData = await contract.stakers(stakerA.address);

      expect(stakerData.amountStaked).to.eq(DEFAULT_STAKED_AMOUNT);
      expect(stakerData.lastUpdatedTimestamp).to.eq(stakedAtA);
      expect(stakerData.unlockTimestamp).to.eq(stakedAtA + config.timeLockPeriod);
      expect(stakerData.owedRewards).to.eq(0n);

      expect(totalStakedAfter - totalStakedBefore).to.eq(DEFAULT_STAKED_AMOUNT);
    });

    it("Can stake a second time as the same user successfully", async () => {
<<<<<<< HEAD
      await time.increase(config.periodLength * 6n);

      const pendingRewards = await stakingContractERC20.connect(stakerA).getPendingRewards();

      const stakeBalanceBeforeA = await stakingToken.balanceOf(stakerA.address);
      const rewardsBalanceBeforeA = await rewardsToken.balanceOf(stakerA.address);

      await stakingContractERC20.connect(stakerA).stake(DEFAULT_STAKED_AMOUNT);
=======
      const stakeBalanceBeforeA = await stakeToken.balanceOf(stakerA.address);
      const rewardsBalanceBeforeA = await rewardsToken.balanceOf(stakerA.address);

      const totalStakedBefore = await contract.totalStaked();

      await contract.connect(stakerA).stake(DEFAULT_STAKED_AMOUNT);

      // Mine block for tx
      await time.increase(timeIncreaseAmount);
>>>>>>> 43ad3e0c
      stakedAtA = BigInt(await time.latest());
      amountStakedA += DEFAULT_STAKED_AMOUNT;

      const stakerData = await contract.stakers(stakerA.address);

      // Includes the `staker.owedRewards` calculated from second stake addition
      const pendingRewards = await contract.connect(stakerA).getPendingRewards();
      const totalStakedAfter = await contract.totalStaked();

      const expectedRewards = calcTotalRewards(
        [stakedAtA - origStakedAtA],
        [DEFAULT_STAKED_AMOUNT],
        config.rewardsPerPeriod,
        config.periodLength
      );

<<<<<<< HEAD
      const stakeBalanceAfterA = await stakingToken.balanceOf(stakerA.address);
      const rewardsBalanceAfterA = await rewardsToken.balanceOf(stakerA.address);


      const stakerData = await stakingContractERC20.stakers(stakerA.address);

=======
      expect(pendingRewards).to.eq(expectedRewards);

      const stakeBalanceAfterA = await stakeToken.balanceOf(stakerA.address);
      const rewardsBalanceAfterA = await rewardsToken.balanceOf(stakerA.address);

>>>>>>> 43ad3e0c
      // They have gained pending rewards but are not yet given them
      expect(stakeBalanceAfterA).to.eq(stakeBalanceBeforeA - DEFAULT_STAKED_AMOUNT);
      expect(rewardsBalanceAfterA).to.eq(rewardsBalanceBeforeA);

      expect(stakerData.amountStaked).to.eq(DEFAULT_STAKED_AMOUNT * 2n);
      expect(stakerData.unlockTimestamp).to.eq(origStakedAtA + config.timeLockPeriod);

      expect(stakerData.lastUpdatedTimestamp).to.eq(stakedAtA);
      expect(stakerData.owedRewards).to.eq(expectedRewards);

      expect(totalStakedAfter - totalStakedBefore).to.eq(DEFAULT_STAKED_AMOUNT);
    });

    it("Can stake as a new user when others are already staked", async () => {
<<<<<<< HEAD
      const pendingRewards = await stakingContractERC20.connect(stakerB).getPendingRewards();

      const stakeBalanceBefore = await stakingToken.balanceOf(stakerB.address);
      const rewardsBalanceBefore = await rewardsToken.balanceOf(stakerB.address);

      await stakingContractERC20.connect(stakerB).stake(DEFAULT_STAKED_AMOUNT);
=======
      const stakeBalanceBefore = await stakeToken.balanceOf(stakerB.address);
      const rewardsBalanceBefore = await rewardsToken.balanceOf(stakerB.address);

      await contract.connect(stakerB).stake(DEFAULT_STAKED_AMOUNT);

      // Mine block for tx
      await time.increase(timeIncreaseAmount);
>>>>>>> 43ad3e0c
      stakedAtB = BigInt(await time.latest());
      origStakedAtB = stakedAtB;

      const pendingRewards = await contract.connect(stakerB).getPendingRewards();

      const expectedRewards = calcTotalRewards(
        [stakedAtB - origStakedAtB], // will be the same values
        [DEFAULT_STAKED_AMOUNT],
        config.rewardsPerPeriod,
        config.periodLength
      );

      const stakeBalanceAfter = await stakingToken.balanceOf(stakerB.address);
      const rewardsBalanceAfter = await rewardsToken.balanceOf(stakerB.address);

      const stakerData = await stakingContractERC20.stakers(stakerB.address);

      expect(expectedRewards).to.eq(0n);
      expect(pendingRewards).to.eq(expectedRewards);
      expect(stakeBalanceAfter).to.eq(stakeBalanceBefore - DEFAULT_STAKED_AMOUNT);
      expect(rewardsBalanceAfter).to.eq(0n);
      expect(rewardsBalanceAfter).to.eq(rewardsBalanceBefore);

      expect(stakerData.amountStaked).to.eq(DEFAULT_STAKED_AMOUNT);
      expect(stakerData.unlockTimestamp).to.eq(origStakedAtB + config.timeLockPeriod);

      expect(stakerData.lastUpdatedTimestamp).to.eq(stakedAtB);
      expect(stakerData.owedRewards).to.eq(expectedRewards);
    });

    it("Fails when the staker doesn't have the funds to stake", async () => {
      // Using the `await expect(...).to.be.revertedWithCustomError` syntax doesn't work
      // when automining is off and we cant call to mine in the hook, or call the expect on
      // the `time.increase()` call.
      await hre.network.provider.send("evm_setAutomine", [true]);

      await expect(
<<<<<<< HEAD
        stakingContractERC20.connect(notStaker).stake(amount)
      ).to.be.revertedWithCustomError(rewardsToken, INSUFFICIENT_ALLOWANCE_ERR)
        .withArgs(stakingContractERC20.target, 0n, amount);
=======
        contract.connect(notStaker).stake(DEFAULT_STAKED_AMOUNT)
      ).to.be.revertedWithCustomError(stakeToken, INSUFFICIENT_ALLOWANCE_ERR)
        .withArgs(await contract.getAddress(), 0, DEFAULT_STAKED_AMOUNT);
    });
>>>>>>> 43ad3e0c

    it("Fails when the staker tries to stake 0", async () => {
      // Then after we allow funds, it will fail on balance
<<<<<<< HEAD
      await stakingToken.connect(notStaker).approve(await stakingContractERC20.getAddress(), amount);
=======
      await stakeToken.connect(notStaker).approve(await contract.getAddress(), DEFAULT_STAKED_AMOUNT);
>>>>>>> 43ad3e0c

      const balance = await stakingToken.balanceOf(notStaker.address);
      await expect(
<<<<<<< HEAD
        stakingContractERC20.connect(notStaker).stake(amount)
      ).to.be.revertedWithCustomError(stakingToken, INSUFFICIENT_BALANCE_ERR)
        .withArgs(notStaker.address, balance, amount);
    });

    it("Fails when the staker tries to stake 0", async () => {
    // TODO Should we bother preventing this case?
      await expect(
        stakingContractERC20.connect(stakerA).stake(0n)
      ).to.be.revertedWithCustomError(stakingContractERC20, ZERO_STAKE_ERR);
=======
        contract.connect(notStaker).stake(DEFAULT_STAKED_AMOUNT)
      ).to.be.revertedWithCustomError(stakeToken, INSUFFICIENT_BALANCE_ERR)
        .withArgs(notStaker.address, balance, DEFAULT_STAKED_AMOUNT);

      await hre.network.provider.send("evm_setAutomine", [false]);
>>>>>>> 43ad3e0c
    });
  });

  describe("#getRemainingLockTime", () => {
    it("Allows the user to view the remaining time lock period for a stake", async () => {
      const remainingLockTime = await stakingContractERC20.connect(stakerA).getRemainingLockTime();
      const latest = await time.latest();

      const stakeData = await stakingContractERC20.stakers(stakerA.address);

      // Original lock period and remaining lock period time difference should be the same as
      // the difference between the latest timestamp and that token's stake timestamp
      expect(remainingLockTime).to.eq((stakeData.unlockTimestamp - BigInt(latest)));
    });

    it("Returns 0 for a user that's passed their lock time", async () => {
      await time.increase(config.timeLockPeriod);

      const remainingLockTime = await stakingContractERC20.connect(stakerA).getRemainingLockTime();
      expect(remainingLockTime).to.eq(0n);
    });

    it("Returns 0 for a user that has not staked", async () => {
      const remainingLockTime = await stakingContractERC20.connect(notStaker).getRemainingLockTime();
      expect(remainingLockTime).to.eq(0n);
    });
  });

  describe("#getPendingRewards", () => {
    it("Allows the user to view the pending rewards for a stake", async () => {
      const pendingRewards = await stakingContractERC20.connect(stakerA).getPendingRewards();

      const expectedRewards = calcTotalRewards(
        [BigInt(await time.latest()) - stakedAtA, stakedAtA - origStakedAtA],
        [amountStakedA, DEFAULT_STAKED_AMOUNT],
        config.rewardsPerPeriod,
        config.periodLength
      );

      // It will always provide the correct value for the rewards owed to
      // the user, even when the contract does not have the balance for it
      const contractBalance = await rewardsToken.balanceOf(await stakingContractERC20.getAddress());

      expect(contractBalance).to.eq(0n);
      expect(pendingRewards).to.eq(expectedRewards);
    });

    it("Returns 0 for a user that has not staked", async () => {
      const pendingRewards = await stakingContractERC20.connect(notStaker).getPendingRewards();
      expect(pendingRewards).to.eq(0n);
    });

    it("Returns 0 for a user that has staked but not passed a time period", async () => {
<<<<<<< HEAD
      await stakingContractERC20.connect(stakerD).stake(DEFAULT_STAKED_AMOUNT);
=======
      await hre.network.provider.send("evm_setAutomine", [false]);

      await contract.connect(stakerD).stake(DEFAULT_STAKED_AMOUNT);
>>>>>>> 43ad3e0c

      await time.increase(timeIncreaseAmount);
      stakedAtD = BigInt(await time.latest());
      origStakedAtD = stakedAtD;

      const stakerData = await stakingContractERC20.stakers(stakerD.address);

      const pendingRewards = await stakingContractERC20.connect(stakerD).getPendingRewards();

      expect(pendingRewards).to.eq(0n);
      expect(stakerData.owedRewards).to.eq(0n);
      expect(stakerData.lastUpdatedTimestamp).to.eq(stakedAtD);
      expect(stakerData.unlockTimestamp).to.eq(origStakedAtD + config.timeLockPeriod);
      expect(stakerData.amountStaked).to.eq(DEFAULT_STAKED_AMOUNT);
    });
  });

  describe("#claim", () => {
    it("Allows the user to claim their rewards", async () => {
<<<<<<< HEAD
      const pendingRewards = await stakingContractERC20.connect(stakerA).getPendingRewards();
      const rewardsBalanceBefore = await rewardsToken.balanceOf(stakerA.address);

      // Give staking contract balance to pay rewards
      await rewardsToken.connect(owner).transfer(
        await stakingContractERC20.getAddress(),
        pendingRewards
=======
      await time.increase(config.timeLockPeriod);
      const latest = BigInt(await time.latest());

      // We calculate with two transactions worth of additional time because we know the
      // timestamp is modified from the transfer of funds as well as `claim` execution
      const expectedRewards = calcTotalRewards(
        [latest + (timeIncreaseAmount * 2n) - stakedAtA, stakedAtA - origStakedAtA],
        [amountStakedA, DEFAULT_STAKED_AMOUNT],
        config.rewardsPerPeriod,
        config.periodLength
      );

      // Give staking contract balance to pay rewards
      await rewardsToken.connect(owner).transfer(
        await contract.getAddress(),
        expectedRewards
>>>>>>> 43ad3e0c
      );
      await time.increase(timeIncreaseAmount);

      const totalStakedBefore = await contract.totalStaked();
      const rewardsBalanceBefore = await rewardsToken.balanceOf(stakerA.address);

<<<<<<< HEAD
      await stakingContractERC20.connect(stakerA).claim();
=======
      await contract.connect(stakerA).claim();
      await time.increase(timeIncreaseAmount);
>>>>>>> 43ad3e0c
      claimedAtA = BigInt(await time.latest());

      const totalStakedAfter = await contract.totalStaked();

      const stakerData = await contract.stakers(stakerA.address);

      const rewardsBalanceAfter = await rewardsToken.balanceOf(stakerA.address);

<<<<<<< HEAD
      const stakerData = await stakingContractERC20.stakers(stakerA.address);
=======
      expect(rewardsBalanceAfter).to.eq(rewardsBalanceBefore + expectedRewards);
>>>>>>> 43ad3e0c
      expect(stakerData.owedRewards).to.eq(0n);

      expect(totalStakedAfter).to.eq(totalStakedBefore);
    });

    it("Fails when the user has never staked", async () => {
<<<<<<< HEAD
    // `onlyUnlocked` is the first thing checked in this flow
    // and fails when the user has no set unlock timestamp
=======
      // `onlyUnlocked` is the first thing checked in this flow
      // and fails when the user has no set unlock timestamp
      await hre.network.provider.send("evm_setAutomine", [true]);

>>>>>>> 43ad3e0c
      await expect(
        stakingContractERC20.connect(notStaker).claim()
      ).to.be.revertedWithCustomError(stakingContractERC20, TIME_LOCK_NOT_PASSED_ERR);
    });

    it("Fails when the contract has no rewards", async () => {
    // call to claim without first transferring rewards to the contract
      await expect(
<<<<<<< HEAD
        stakingContractERC20.connect(stakerA).claim()
      ).to.be.revertedWithCustomError(stakingContractERC20, NO_REWARDS_ERR);
=======
        // we are using `stakerB` here, because the check would only hit if the
        // user who calls actually has rewards to claim
        // otherwise, if user has 0 rewards, the check for rewards availability will not hit
        contract.connect(stakerB).claim()
      ).to.be.revertedWithCustomError(contract, NO_REWARDS_ERR);
>>>>>>> 43ad3e0c
    });

    it("Fails when the user has not passed their lock time", async () => {
      await stakingContractERC20.connect(stakerC).stake(DEFAULT_STAKED_AMOUNT);

      await expect(
        stakingContractERC20.connect(stakerC).claim()
      ).to.be.revertedWithCustomError(stakingContractERC20, TIME_LOCK_NOT_PASSED_ERR);

      // Reset
<<<<<<< HEAD
      await stakingContractERC20.connect(stakerC).unstake(DEFAULT_STAKED_AMOUNT, true);
=======
      await contract.connect(stakerC).unstake(DEFAULT_STAKED_AMOUNT, true);

      await hre.network.provider.send("evm_setAutomine", [false]);
>>>>>>> 43ad3e0c
    });
  });

  describe("#unstake", () => {
    it("Allows a user to unstake partially and updates `totalStaked`", async () => {
      await time.increase(config.periodLength * 7n);

      // Unstake half of the original stake
      const amount = amountStakedA / 2n;
      const rewardsBalanceBefore = await rewardsToken.balanceOf(stakerA.address);
      const stakeTokenBalanceBefore = await stakingToken.balanceOf(stakerA.address);

<<<<<<< HEAD
      const pendingRewards = await stakingContractERC20.connect(stakerA).getPendingRewards();

      // Give staking contract balance to pay rewards
      await rewardsToken.connect(owner).transfer(
        await stakingContractERC20.getAddress(),
        pendingRewards
=======
      // Calculate the rewards we expect after the next 3 transactions have occurred.
      const expectedRewards = calcTotalRewards(
        [BigInt(await time.latest()) + timeIncreaseAmount * 2n - claimedAtA],
        [amountStakedA],
        config.rewardsPerPeriod,
        config.periodLength
      );

      // Give staking contract balance to pay rewards
      await rewardsToken.connect(owner).transfer(
        await contract.getAddress(),
        expectedRewards
>>>>>>> 43ad3e0c
      );
      await time.increase(timeIncreaseAmount);

<<<<<<< HEAD
      await stakingToken.connect(stakerA).approve(await stakingContractERC20.getAddress(), amount);

      await stakingContractERC20.connect(stakerA).unstake(amount, false);
=======
      const totalStakedBefore = await contract.totalStaked();

      await contract.connect(stakerA).unstake(amount, false);
      await time.increase(timeIncreaseAmount);
>>>>>>> 43ad3e0c
      unstakedAtA = BigInt(await time.latest());

      const totalStakedAfter = await contract.totalStaked();

      const rewardsBalanceAfter = await rewardsToken.balanceOf(stakerA.address);
      const stakeTokenBalanceAfter = await stakingToken.balanceOf(stakerA.address);

      expect(stakeTokenBalanceAfter).to.eq(stakeTokenBalanceBefore + amount);
      expect(rewardsBalanceAfter).to.eq(rewardsBalanceBefore + expectedRewards);

      const stakerData = await stakingContractERC20.stakers(stakerA.address);
      expect(stakerData.amountStaked).to.eq(amountStakedA - amount);
      expect(stakerData.lastUpdatedTimestamp).to.eq(unstakedAtA);
      expect(stakerData.unlockTimestamp).to.eq(origStakedAtA + config.timeLockPeriod);
      expect(stakerData.owedRewards).to.eq(0n);

      expect(totalStakedBefore - totalStakedAfter).to.eq(amount);

      // Update the amount the user has left staked in the contract
      amountStakedA -= amount;
    });

    it("Allows a user to fully withdraw their entire staked amount and delete the Staker struct", async () => {
      await time.increase(config.periodLength * 11n);

      const rewardsBalanceBefore = await rewardsToken.balanceOf(stakerA.address);
      const stakeTokenBalanceBefore = await stakingToken.balanceOf(stakerA.address);

<<<<<<< HEAD
      const pendingRewards = await stakingContractERC20.connect(stakerA).getPendingRewards();

      // Give staking contract balance to pay rewards
      await rewardsToken.connect(owner).transfer(
        await stakingContractERC20.getAddress(),
        pendingRewards
=======
      const expectedRewards = calcTotalRewards(
        [BigInt(await time.latest()) + timeIncreaseAmount * 2n - unstakedAtA],
        [amountStakedA],
        config.rewardsPerPeriod,
        config.periodLength
      );

      // Give staking contract balance to pay rewards
      await rewardsToken.connect(owner).transfer(
        await contract.getAddress(),
        expectedRewards
>>>>>>> 43ad3e0c
      );
      await time.increase(timeIncreaseAmount);

<<<<<<< HEAD
      await stakingContractERC20.connect(stakerA).unstake(amountStakedA, false);
=======
      await contract.connect(stakerA).unstake(amountStakedA, false);
      await time.increase(timeIncreaseAmount);
      unstakedAtA = BigInt(await time.latest());
>>>>>>> 43ad3e0c

      const rewardsBalanceAfter = await rewardsToken.balanceOf(stakerA.address);
      const stakeTokenBalanceAfter = await stakingToken.balanceOf(stakerA.address);

      expect(stakeTokenBalanceAfter).to.eq(stakeTokenBalanceBefore + amountStakedA);
      expect(rewardsBalanceAfter).to.eq(rewardsBalanceBefore + expectedRewards);

      const stakerData = await stakingContractERC20.stakers(stakerA.address);

      // Verify all values are reset to 0 after full withdrawal
      expect(stakerData.amountStaked).to.eq(0n);
      expect(stakerData.lastUpdatedTimestamp).to.eq(0n);
      expect(stakerData.unlockTimestamp).to.eq(0n);
      expect(stakerData.owedRewards).to.eq(0n);
    });

    it("Fails when unstaking 0 amount", async () => {
      await hre.network.provider.send("evm_setAutomine", [true]);

      await expect(
        contract.connect(stakerA).unstake(0, false)
      ).to.be.revertedWithCustomError(contract, ZERO_UNSTAKE_ERR);
    });

    it("Fails when the user has never staked", async () => {
      await expect(
<<<<<<< HEAD
        stakingContractERC20.connect(notStaker).unstake(DEFAULT_STAKED_AMOUNT, false)
      ).to.be.revertedWithCustomError(stakingContractERC20, TIME_LOCK_NOT_PASSED_ERR);
=======
        contract.connect(notStaker).unstake(DEFAULT_STAKED_AMOUNT, false)
      ).to.be.revertedWithCustomError(contract, UNEQUAL_UNSTAKE_ERR);
>>>>>>> 43ad3e0c
    });

    it("Fails when the user has not passed their lock time", async () => {
      await stakingContractERC20.connect(stakerC).stake(DEFAULT_STAKED_AMOUNT);
      origStakedAtC = BigInt(await time.latest());
      stakedAtC = origStakedAtC;

      const pendingRewards = await stakingContractERC20.connect(stakerC).getPendingRewards();

      // Restaking for the first time, do not add to old value
      amountStakedC = DEFAULT_STAKED_AMOUNT;

      const stakerData = await stakingContractERC20.stakers(stakerC.address);

      expect(stakerData.unlockTimestamp).to.eq(origStakedAtC + config.timeLockPeriod);
      expect(stakerData.amountStaked).to.eq(amountStakedC);
      expect(stakerData.owedRewards).to.eq(pendingRewards);
      expect(stakerData.lastUpdatedTimestamp).to.eq(stakedAtC);

      // Fail to unstake with rewards when not passed time lock period
      await expect(
        stakingContractERC20.connect(stakerC).unstake(DEFAULT_STAKED_AMOUNT, false)
      ).to.be.revertedWithCustomError(stakingContractERC20, TIME_LOCK_NOT_PASSED_ERR);
    });

    it("Fails when the user tries to unstake more than they have staked", async () => {
<<<<<<< HEAD
    // Avoid erroring for time lock period
      await time.increase(config.timeLockPeriod);

      await expect(
        stakingContractERC20.connect(stakerC).unstake(amountStakedC + 1n, false)
      ).to.be.revertedWithCustomError(stakingContractERC20, UNEQUAL_UNSTAKE_ERR);
=======
      await time.increase(config.timeLockPeriod);

      await expect(
        contract.connect(stakerC).unstake(amountStakedC + 1n, false)
      ).to.be.revertedWithCustomError(contract, UNEQUAL_UNSTAKE_ERR);

      await hre.network.provider.send("evm_setAutomine", [false]);
>>>>>>> 43ad3e0c
    });
  });

  describe("#unstake with 'exit'", () => {
<<<<<<< HEAD
    it("Allows a user to partially unstake without rewards using 'exit'", async () => {
      const stakeBalanceBefore = await stakingToken.balanceOf(stakerC.address);
      const rewardsBalanceBefore = await rewardsToken.balanceOf(stakerC.address);

      await time.increase(config.periodLength * 2n);

      const pendingRewards = await stakingContractERC20.connect(stakerC).getPendingRewards();

      // Allows unstaking with 'exit' before the time lock is over
      const amount = DEFAULT_STAKED_AMOUNT / 2n;
      await stakingContractERC20.connect(stakerC).unstake(amount, true);
      unstakedAtC = BigInt(await time.latest());
      amountStakedC -= amount;

      const expectedRewards = calcTotalRewards(
        [unstakedAtC - origStakedAtC],
        [DEFAULT_STAKED_AMOUNT],
        config.rewardsPerPeriod,
        config.periodLength
      );

      const stakeBalanceAfter = await stakingToken.balanceOf(stakerC.address);
=======
    it("Allows a user to partially unstake without rewards using 'exit' and updates `totalStaked`", async () => {
      await time.increase(config.periodLength * 2n);

      const totalStakedBefore = await contract.totalStaked();
      const stakeBalanceBefore = await stakeToken.balanceOf(stakerC.address);
      const rewardsBalanceBefore = await rewardsToken.balanceOf(stakerC.address);

      // +2 to account for the prior two failures each incrementing +1
      const expectedRewards = calcTotalRewards(
        [BigInt(await time.latest()) + timeIncreaseAmount + 2n - origStakedAtC],
        [DEFAULT_STAKED_AMOUNT],
        config.rewardsPerPeriod,
        config.periodLength
      );

      // Allows unstaking with 'exit' before the time lock is over
      const amount = DEFAULT_STAKED_AMOUNT / 2n;
      await contract.connect(stakerC).unstake(amount, true);
      await time.increase(timeIncreaseAmount);

      unstakedAtC = BigInt(await time.latest());
      amountStakedC -= amount;

      const totalStakedAfter = await contract.totalStaked();
      const stakeBalanceAfter = await stakeToken.balanceOf(stakerC.address);
>>>>>>> 43ad3e0c
      const rewardsBalanceAfter = await rewardsToken.balanceOf(stakerC.address);

      // Confirm they have pending rewards but don't receive them
      expect(stakeBalanceAfter).to.eq(stakeBalanceBefore + amount);
      expect(rewardsBalanceAfter).to.eq(rewardsBalanceBefore);

      const stakerData = await stakingContractERC20.stakers(stakerC.address);

      expect(stakerData.amountStaked).to.eq(amount);
      expect(stakerData.lastUpdatedTimestamp).to.eq(unstakedAtC);
      expect(stakerData.unlockTimestamp).to.eq(origStakedAtC + config.timeLockPeriod);
      expect(stakerData.owedRewards).to.eq(expectedRewards);
      expect(totalStakedBefore - totalStakedAfter).to.eq(amount);
    });

<<<<<<< HEAD
    it("Allows a user to fully unstake without rewards using 'exit'", async () => {
      const stakeBalanceBefore = await stakingToken.balanceOf(stakerC.address);
      const rewardsBalanceBefore = await rewardsToken.balanceOf(stakerC.address);

      const pendingRewards = await stakingContractERC20.connect(stakerC).getPendingRewards();

      const amount = DEFAULT_STAKED_AMOUNT / 2n;
      await stakingContractERC20.connect(stakerC).unstake(amount, true);
=======
    it("Allows a user to fully unstake without rewards using 'exit' and claim later", async () => {
      await time.increase(config.periodLength * 3n);

      const stakeBalanceBefore = await stakeToken.balanceOf(stakerC.address);
      const rewardsBalanceBefore = await rewardsToken.balanceOf(stakerC.address);

      const amount = DEFAULT_STAKED_AMOUNT / 2n;
      await contract.connect(stakerC).unstake(amount, true);
      await time.increase(timeIncreaseAmount);
>>>>>>> 43ad3e0c

      const exitTime = BigInt(await time.latest());

      const pendingRewards = await contract.connect(stakerC).getPendingRewards();

<<<<<<< HEAD
      unstakedAtC = BigInt(await time.latest());
      const stakeBalanceAfter = await stakingToken.balanceOf(stakerC.address);
      const rewardsBalanceAfter = await rewardsToken.balanceOf(stakerC.address);
=======
      const stakeBalanceAfter = await stakeToken.balanceOf(stakerC.address);
      const rewardsBalanceAfterUnstake = await rewardsToken.balanceOf(stakerC.address);
>>>>>>> 43ad3e0c

      // Confirm they have pending rewards but don't receive them
      expect(stakeBalanceAfter).to.eq(stakeBalanceBefore + amount);
      expect(rewardsBalanceAfterUnstake).to.eq(rewardsBalanceBefore);

      const stakerData = await stakingContractERC20.stakers(stakerC.address);

      // Fails, why does this not delete the struct properly?
      expect(stakerData.amountStaked).to.eq(0n);
      expect(stakerData.lastUpdatedTimestamp).to.eq(exitTime);
      expect(stakerData.unlockTimestamp).to.eq(stakedAtC + config.timeLockPeriod);
      expect(stakerData.owedRewards).to.eq(pendingRewards);

      unstakedAtC = BigInt(await time.latest());
      amountStakedC -= amount;

      // Give staking contract balance to pay rewards
      await rewardsToken.connect(owner).transfer(
        await contract.getAddress(),
        pendingRewards
      );
      await time.increase(timeIncreaseAmount);

      // claim all rewards to delete struct
      await contract.connect(stakerC).claim();
      await time.increase(timeIncreaseAmount);

      // Confirm we got all the balances we're owed
      const rewardsBalanceAfterClaim = await rewardsToken.balanceOf(stakerC.address);
      expect(rewardsBalanceAfterClaim).to.eq(stakerData.owedRewards);

      // validate struct has been deleted
      const stakerDataAfterClaim = await contract.stakers(stakerC.address);
      expect(stakerDataAfterClaim.amountStaked).to.eq(0n);
      expect(stakerDataAfterClaim.lastUpdatedTimestamp).to.eq(0n);
      expect(stakerDataAfterClaim.unlockTimestamp).to.eq(0n);
      expect(stakerDataAfterClaim.owedRewards).to.eq(0n);
    });

    it("Fails when the user has never staked", async () => {
      await hre.network.provider.send("evm_setAutomine", [true]);

      await expect(
<<<<<<< HEAD
        stakingContractERC20.connect(notStaker).unstake(1, true)
      ).to.be.revertedWithCustomError(stakingContractERC20, UNEQUAL_UNSTAKE_ERR);
    });

    it("Succeeds when the user has not passed their lock time", async () => {
      await stakingContractERC20.connect(stakerC).stake(DEFAULT_STAKED_AMOUNT);
=======
        contract.connect(notStaker).unstake(1, true)
      ).to.be.revertedWithCustomError(contract, UNEQUAL_UNSTAKE_ERR);

      await hre.network.provider.send("evm_setAutomine", [false]);
    });

    it("Unstakes with `exit` when the user has not passed their lock time", async () => {
      await contract.connect(stakerC).stake(DEFAULT_STAKED_AMOUNT);
      await time.increase(timeIncreaseAmount);
>>>>>>> 43ad3e0c
      stakedAtC = BigInt(await time.latest());

      // Fully withdrew stake previously, so expect a new unlock time
      origStakedAtC = stakedAtC;
      amountStakedC = DEFAULT_STAKED_AMOUNT;


      // unstake without rewards when not passed time lock period
<<<<<<< HEAD
      await stakingContractERC20.connect(stakerC).unstake(DEFAULT_STAKED_AMOUNT, true);
=======
      await contract.connect(stakerC).unstake(DEFAULT_STAKED_AMOUNT, true);
      await time.increase(timeIncreaseAmount);
      const exitTime = BigInt(await time.latest());

      const pendingRewards = await contract.connect(stakerC).getPendingRewards();
>>>>>>> 43ad3e0c

      const stakerData = await stakingContractERC20.stakers(stakerC.address);

      expect(stakerData.amountStaked).to.eq(0n);
      expect(stakerData.unlockTimestamp).to.eq(origStakedAtC + config.timeLockPeriod);
      expect(stakerData.owedRewards).to.eq(pendingRewards);
      expect(stakerData.lastUpdatedTimestamp).to.eq(exitTime);
    });

    it("Fails when the user tries to unstake more than they have staked", async () => {
      await hre.network.provider.send("evm_setAutomine", [true]);

      await expect(
<<<<<<< HEAD
        stakingContractERC20.connect(stakerC).unstake(amountStakedC + 1n, true)
      ).to.be.revertedWithCustomError(stakingContractERC20, UNEQUAL_UNSTAKE_ERR);
=======
        contract.connect(stakerC).unstake(amountStakedC + 1n, true)
      ).to.be.revertedWithCustomError(contract, UNEQUAL_UNSTAKE_ERR);

      await hre.network.provider.send("evm_setAutomine", [false]);
>>>>>>> 43ad3e0c
    });
  });

  describe("#withdrawLeftoverRewards", () => {
    it("Allows the admin to withdraw leftover rewards", async () => {
      const amount = 1000n;
      await rewardsToken.connect(owner).transfer(
        await stakingContractERC20.getAddress(),
        amount
      );
      await time.increase(timeIncreaseAmount);

      const rewardsBalanceBefore = await rewardsToken.balanceOf(owner.address);
      const contractRewardsBalanceBefore = await stakingContractERC20.getContractRewardsBalance();

<<<<<<< HEAD
      await stakingContractERC20.connect(owner).withdrawLeftoverRewards();
=======
      await contract.connect(owner).withdrawLeftoverRewards();
      await time.increase(timeIncreaseAmount);
>>>>>>> 43ad3e0c

      const rewardsBalanceAfter = await rewardsToken.balanceOf(owner.address);
      const contractRewardsBalanceAfter = await stakingContractERC20.getContractRewardsBalance();

      expect(rewardsBalanceAfter).to.eq(rewardsBalanceBefore + amount);
      expect(contractRewardsBalanceAfter).to.eq(contractRewardsBalanceBefore - amount);
      expect(contractRewardsBalanceAfter).to.eq(0n);
    });

    it("Fails when the caller is not the admin", async () => {
      await hre.network.provider.send("evm_setAutomine", [true]);

      await expect(
        stakingContractERC20.connect(notStaker).withdrawLeftoverRewards()
      ).to.be.revertedWithCustomError(stakingContractERC20, OWNABLE_UNAUTHORIZED_ERR)
        .withArgs(notStaker.address);
    });

    it("Fails when the contract has no rewards left to withdraw", async () => {
      await expect(
<<<<<<< HEAD
        stakingContractERC20.connect(owner).withdrawLeftoverRewards()
      ).to.be.revertedWithCustomError(stakingContractERC20, NO_REWARDS_ERR);
=======
        contract.connect(owner).withdrawLeftoverRewards()
      ).to.be.revertedWithCustomError(contract, NO_REWARDS_ERR);

      await hre.network.provider.send("evm_setAutomine", [false]);
>>>>>>> 43ad3e0c
    });
  });

  describe("Events", () => {
    it("Emits a Staked event when a user stakes", async () => {
      await hre.network.provider.send("evm_setAutomine", [true]);

      await expect(
<<<<<<< HEAD
        stakingContractERC20.connect(stakerF).stake(DEFAULT_STAKED_AMOUNT)
      ).to.emit(stakingContractERC20, STAKED_EVENT)
        .withArgs(stakerF.address, DEFAULT_STAKED_AMOUNT, config.stakingToken);
=======
        contract.connect(stakerF).stake(DEFAULT_STAKED_AMOUNT)
      ).to.emit(contract, STAKED_EVENT)
        .withArgs(stakerF.address, DEFAULT_STAKED_AMOUNT, DEFAULT_STAKED_AMOUNT, config.stakingToken);

      stakedAtF = BigInt(await time.latest());

      await hre.network.provider.send("evm_setAutomine", [false]);
>>>>>>> 43ad3e0c
    });

    it("Emits a Claimed event when a user claims rewards", async () => {
      await time.increase(config.timeLockPeriod);

<<<<<<< HEAD
      const pendingRewards = await stakingContractERC20.connect(stakerF).getPendingRewards();

      await rewardsToken.connect(owner).transfer(
        await stakingContractERC20.getAddress(),
        pendingRewards
=======
      // Calculate for future transactions. +5 for manual time increase in transfer,
      // and an extra + 1 for auto time increase when calling `claim`
      const expectedRewards = calcTotalRewards(
        [BigInt(await time.latest()) + timeIncreaseAmount + 1n - stakedAtF],
        [DEFAULT_STAKED_AMOUNT],
        config.rewardsPerPeriod,
        config.periodLength
      );

      await rewardsToken.connect(owner).transfer(
        await contract.getAddress(),
        expectedRewards
>>>>>>> 43ad3e0c
      );
      await time.increase(timeIncreaseAmount);

      await hre.network.provider.send("evm_setAutomine", [true]);

      await expect(
<<<<<<< HEAD
        stakingContractERC20.connect(stakerF).claim()
      ).to.emit(stakingContractERC20, CLAIMED_EVENT)
        .withArgs(stakerF.address, pendingRewards, config.rewardsToken);
=======
        contract.connect(stakerF).claim()
      ).to.emit(contract, CLAIMED_EVENT)
        .withArgs(stakerF.address, expectedRewards, config.rewardsToken);

      claimedAtF = BigInt(await time.latest());

      await hre.network.provider.send("evm_setAutomine", [false]);
>>>>>>> 43ad3e0c
    });

    it("Emits an Unstaked event when a user unstakes", async () => {
      await time.increase(config.periodLength * 3n);

<<<<<<< HEAD
      const pendingRewards = await stakingContractERC20.connect(stakerF).getPendingRewards();

      await rewardsToken.connect(owner).transfer(
        await stakingContractERC20.getAddress(),
        pendingRewards
=======
      // Calculate for future transactions. +5 for manual time increase in transfer,
      // and an extra + 1 for auto time increase when calling `claim`
      const expectedRewards = calcTotalRewards(
        [BigInt(await time.latest()) + timeIncreaseAmount + 1n - claimedAtF],
        [DEFAULT_STAKED_AMOUNT],
        config.rewardsPerPeriod,
        config.periodLength
      );

      await rewardsToken.connect(owner).transfer(
        await contract.getAddress(),
        expectedRewards
>>>>>>> 43ad3e0c
      );
      await time.increase(timeIncreaseAmount);

      const stakerData = await stakingContractERC20.stakers(stakerF.address);

      await hre.network.provider.send("evm_setAutomine", [true]);

      await expect(
        stakingContractERC20.connect(stakerF).unstake(stakerData.amountStaked / 2n, false)
      ).to.emit(stakingContractERC20, UNSTAKED_EVENT)
        .withArgs(stakerF.address, stakerData.amountStaked / 2n, config.stakingToken);

      await hre.network.provider.send("evm_setAutomine", [false]);
    });

    it("Emits an Unstaked event when a user exits with unstake", async () => {
      await time.increase(config.periodLength * 7n);

      const stakerData = await stakingContractERC20.stakers(stakerF.address);

      const rewardsBalanceBefore = await rewardsToken.balanceOf(stakerF.address);
      const stakeBalanceBefore = await stakingToken.balanceOf(stakerF.address);

      await hre.network.provider.send("evm_setAutomine", [true]);

      await expect(
        stakingContractERC20.connect(stakerF).unstake(stakerData.amountStaked, true)
      ).to.emit(stakingContractERC20, UNSTAKED_EVENT)
        .withArgs(stakerF.address, stakerData.amountStaked, config.stakingToken);

      const rewardsBalanceAfter = await rewardsToken.balanceOf(stakerF.address);
      const stakeBalanceAfter = await stakingToken.balanceOf(stakerF.address);

      expect(rewardsBalanceAfter).to.eq(rewardsBalanceBefore);
      expect(stakeBalanceAfter).to.eq(stakeBalanceBefore + stakerData.amountStaked);

<<<<<<< HEAD
      const stakerDataAfter = await stakingContractERC20.stakers(stakerF.address);
=======
      const pendingRewards = await contract.connect(stakerF).getPendingRewards();
      // fund the contract
      await rewardsToken.connect(owner).transfer(
        await contract.getAddress(),
        pendingRewards
      );

      // claim to clear the struct
      await contract.connect(stakerF).claim();

      const stakerDataAfter = await contract.stakers(stakerF.address);
>>>>>>> 43ad3e0c

      // make sure the struct is cleared
      expect(stakerDataAfter.amountStaked).to.eq(0n);
      expect(stakerDataAfter.lastUpdatedTimestamp).to.eq(0n);
      expect(stakerDataAfter.unlockTimestamp).to.eq(0n);
      expect(stakerDataAfter.owedRewards).to.eq(0n);
    });

    it("Emits 'LeftoverRewardsWithdrawn' event when the admin withdraws", async () => {
<<<<<<< HEAD
      const amount = 1000n;
      await rewardsToken.connect(owner).transfer(
        await stakingContractERC20.getAddress(),
        amount
      );
=======
      const balance = await rewardsToken.balanceOf(await contract.getAddress());

      let amount = balance;
      if (balance === 0n) {
        amount = 1231231n;
        await rewardsToken.connect(owner).transfer(
          await contract.getAddress(),
          amount
        );
      }
>>>>>>> 43ad3e0c

      await expect(
        stakingContractERC20.connect(owner).withdrawLeftoverRewards()
      ).to.emit(stakingContractERC20, WITHDRAW_EVENT)
        .withArgs(owner.address, amount);

      // turn off automine?
    });
  });

  describe("Special Cases", async () => {
    describe("Exiting", () => {
      // eslint-disable-next-line max-len
      it("#exit from staking should yield the same rewards for partial and full exit within `unlockTimestamp` rules", async () => {
        await hre.network.provider.send("evm_setAutomine", [true]);

        await rewardsToken.connect(owner).transfer(
          contract.target,
          1000000n
        );
        await time.increase(timeIncreaseAmount);

        const stakeAmt = 100n;

        await contract.connect(edgeStaker).stake(stakeAmt);
        const stakeTime = BigInt(await time.latest());

        // partially exit before timelock passed
        const halfStakeAmt = stakeAmt / 2n;
        await contract.connect(edgeStaker).unstake(halfStakeAmt, true);
        const unstakeTime = BigInt(await time.latest());

        // No rewards were transferred, should be zero
        const balAfterExit = await rewardsToken.balanceOf(edgeStaker.address);

        const timeToRewards = config.timeLockPeriod + config.periodLength * 2n;
        await time.increase(timeToRewards);

        await contract.connect(edgeStaker).claim();

        const firstClaimTime = BigInt(await time.latest());
        const balAfterFirstClaim = await rewardsToken.balanceOf(edgeStaker.address);

        const rewardsForHalfStake = calcTotalRewards(
          [firstClaimTime - unstakeTime, unstakeTime - stakeTime],
          [halfStakeAmt, stakeAmt],
          config.rewardsPerPeriod,
          config.periodLength
        );

        // should get rewards for the half-stake since he exited before rewards started generating
        expect(balAfterFirstClaim - balAfterExit).to.eq(rewardsForHalfStake);

        const {
          owedRewards: owedRewardsAfterTimelock,
          amountStaked,
        } = await contract.stakers(edgeStaker.address);
        // zero rewards cause he just got them all
        expect(owedRewardsAfterTimelock).to.eq(0n);
        expect(amountStaked).to.eq(halfStakeAmt);

        // increase time to generate rewards for the new period
        await time.increase(timeToRewards);

        // fully exit
        await contract.connect(edgeStaker).unstake(halfStakeAmt, true);
        const remainderUnstakeTime = BigInt(await time.latest());

        const rewardsForHalfStakeUpdate = calcTotalRewards(
          [remainderUnstakeTime - firstClaimTime],
          [halfStakeAmt],
          config.rewardsPerPeriod,
          config.periodLength
        );

        const {
          owedRewards: owedRewardsAfterExit,
          amountStaked: stakedAfterExit,
        } = await contract.stakers(edgeStaker.address);
        expect(owedRewardsAfterExit).to.eq(rewardsForHalfStakeUpdate);
        expect(stakedAfterExit).to.eq(0n);

        // even though he exited, rewards have been generated, so he should be able to claim them
        // even though he doesn't have stake in anymore
        await contract.connect(edgeStaker).claim();

        // now make sure staker struct got deleted
        const stakerDataFinal = await contract.stakers(edgeStaker.address);
        expect(stakerDataFinal.amountStaked).to.eq(0n);
        expect(stakerDataFinal.lastUpdatedTimestamp).to.eq(0n);
        expect(stakerDataFinal.unlockTimestamp).to.eq(0n);
        expect(stakerDataFinal.owedRewards).to.eq(0n);

        const balAfterClaim = await rewardsToken.balanceOf(edgeStaker.address);
        expect(balAfterClaim - balAfterFirstClaim).to.eq(rewardsForHalfStakeUpdate);
      });

      it("should let the user who exits fully after timelock to claim all his available rewards", async () => {
        await rewardsToken.connect(owner).transfer(
          contract.target,
          1000000n
        );

        const stakeAmt = 100n;

        await contract.connect(edgeStaker).stake(stakeAmt);
        const stakeTime = BigInt(await time.latest());

        await time.increase(config.timeLockPeriod + config.periodLength * 2n);

        // fully unstake
        await contract.connect(edgeStaker).unstake(stakeAmt, true);
        const unstakeTime = BigInt(await time.latest());

        const rewardsForFullStake = calcTotalRewards(
          [unstakeTime - stakeTime],
          [stakeAmt],
          config.rewardsPerPeriod,
          config.periodLength
        );

        const {
          owedRewards: owedRewardsInitial,
        } = await contract.stakers(edgeStaker.address);

        expect(owedRewardsInitial).to.eq(rewardsForFullStake);

        const balAfterExit = await rewardsToken.balanceOf(edgeStaker.address);

        await contract.connect(edgeStaker).claim();

        const {
          owedRewards: owedRewardsAfterClaim,
          amountStaked: amountStakedAfterClaim,
          unlockTimestamp,
          lastUpdatedTimestamp,
        } = await contract.stakers(edgeStaker.address);

        expect(owedRewardsAfterClaim).to.eq(0n);
        expect(amountStakedAfterClaim).to.eq(0n);
        expect(unlockTimestamp).to.eq(0n);
        expect(lastUpdatedTimestamp).to.eq(0n);

        const balAfterClaim = await rewardsToken.balanceOf(edgeStaker.address);

        expect(balAfterClaim - balAfterExit).to.eq(rewardsForFullStake);
      });
    });

    describe("Staking Token === Reward Token", () => {
      const stakeAmt = ethers.parseEther("133");
      let stakingContract : StakingERC20;

      it("should NOT give rewards from staked tokens when staking and reward tokens are the same", async () => {
        stakingContract = await stakingFactory.deploy(
          config.rewardsToken, // same token
          config.rewardsToken, // same token
          config.rewardsPerPeriod,
          config.periodLength,
          config.timeLockPeriod,
          owner.address
        ) as StakingERC20;

        await rewardsToken.connect(owner).transfer(
          edgeStaker.address,
          stakeAmt
        );

        await rewardsToken.connect(edgeStaker).approve(
          stakingContract.target,
          stakeAmt
        );

        // stake
        await stakingContract.connect(edgeStaker).stake(stakeAmt);

        const timeToRewards = config.timeLockPeriod + config.periodLength * 2n;

        // +1 to account for transfer function below moving time forward 1s
        const pendingRewardsRef = calcTotalRewards(
          [timeToRewards + 1n],
          [stakeAmt],
          config.rewardsPerPeriod,
          config.periodLength
        );

        const lessRewards = pendingRewardsRef - 1n;

        // fund contract with a little less rewards
        await rewardsToken.connect(owner).transfer(
          stakingContract.target,
          lessRewards
        );

        // progress time to ref
        await time.increase(timeToRewards);

        const pendingRewardsContract = await stakingContract.connect(edgeStaker).getPendingRewards();
        const rewardsAvailable = await stakingContract.getContractRewardsBalance();
        const totalContractBalance = await rewardsToken.balanceOf(stakingContract.target);

        expect(pendingRewardsContract).to.eq(pendingRewardsRef);
        expect(rewardsAvailable).to.eq(lessRewards);
        expect(totalContractBalance).to.eq(lessRewards + stakeAmt);

        // try to claim
        await expect(
          stakingContract.connect(edgeStaker).claim()
        ).to.be.revertedWithCustomError(stakingContract, NO_REWARDS_ERR);
      });

      it("#withdrawLeftoverRewards() should NOT withdraw staked tokens", async () => {
        // stake more
        await rewardsToken.connect(owner).transfer(
          edgeStaker.address,
          stakeAmt
        );
        await rewardsToken.connect(edgeStaker).approve(
          stakingContract.target,
          stakeAmt
        );
        await stakingContract.connect(edgeStaker).stake(stakeAmt);

        const totalBalBefore = await rewardsToken.balanceOf(stakingContract.target);
        const rewardBalBefore = await stakingContract.getContractRewardsBalance();
        const totalStakedBefore = await stakingContract.totalStaked();
        expect(totalBalBefore).to.eq(rewardBalBefore + totalStakedBefore);
        expect(rewardBalBefore).to.be.lt(totalBalBefore);

        const ownerBalBefore = await rewardsToken.balanceOf(owner.address);
        // withdraw rewards only
        await stakingContract.connect(owner).withdrawLeftoverRewards();

        const ownerBalAfter = await rewardsToken.balanceOf(owner.address);

        expect(ownerBalAfter - ownerBalBefore).to.eq(rewardBalBefore);

        const rewardBalAfter = await stakingContract.getContractRewardsBalance();
        const totalBalAfter = await rewardsToken.balanceOf(stakingContract.target);
        const totalStakedAfter = await stakingContract.totalStaked();

        expect(rewardBalAfter).to.eq(0n);
        expect(totalBalBefore - totalBalAfter).to.eq(rewardBalBefore);
        expect(totalStakedAfter).to.eq(totalStakedBefore);
      });
    });

    describe("Staking with Deflationary Token", () => {
      let stakingToken : DeflERC20Mock;
      let staking : StakingERC20;
      let transferAmtStk : bigint;
      let tokenBalAfterStk : bigint;
      let totalStakedAfterStk : bigint;
      let contractBalAfterStk : bigint;

      const stakeAmt = ethers.parseEther("291");

      it("Should correctly account staked amount on #stake()", async () => {
        const stakingTokenFactory = await hre.ethers.getContractFactory("DeflERC20Mock");
        stakingToken = await stakingTokenFactory.deploy("Deflationary Token", "DTK");

        staking = await stakingFactory.deploy(
          stakingToken.target,
          config.rewardsToken,
          config.rewardsPerPeriod,
          config.periodLength,
          config.timeLockPeriod,
          owner.address
        ) as StakingERC20;

        const transferFeeStk = await stakingToken.getFee(stakeAmt);

        await stakingToken.connect(owner).transfer(
          edgeStaker.address,
          hre.ethers.parseEther("1000")
        );

        await stakingToken.connect(edgeStaker).approve(
          staking.target,
          stakeAmt
        );

        const tokenBalBefore = await stakingToken.balanceOf(edgeStaker.address);
        const totalStakedBefore = await staking.totalStaked();
        const contractBalBefore = await stakingToken.balanceOf(staking.target);

        transferAmtStk = stakeAmt - transferFeeStk;

        // stake and check event in one go
        await expect(
          staking.connect(edgeStaker).stake(stakeAmt)
        ).to.emit(staking, STAKED_EVENT)
          .withArgs(edgeStaker.address, stakeAmt, transferAmtStk, stakingToken.target);

        tokenBalAfterStk = await stakingToken.balanceOf(edgeStaker.address);
        totalStakedAfterStk = await staking.totalStaked();
        contractBalAfterStk = await stakingToken.balanceOf(staking.target);

        const stakerData = await staking.stakers(edgeStaker.address);

        expect(stakerData.amountStaked).to.eq(transferAmtStk);
        expect(totalStakedAfterStk).to.eq(transferAmtStk);
        expect(tokenBalBefore - tokenBalAfterStk).to.eq(stakeAmt);
        expect(totalStakedAfterStk - totalStakedBefore).to.eq(transferAmtStk);
        expect(contractBalAfterStk - contractBalBefore).to.eq(transferAmtStk);
      });

      it("Should correctly account exit amount with #unstake()", async () => {
        // withdraw with `exit`

        // this amount should fail, since the actual staked amount is lower
        await expect(
          staking.connect(edgeStaker).unstake(stakeAmt, true)
        ).to.be.revertedWithCustomError(staking, UNEQUAL_UNSTAKE_ERR);

        // exit with correct amount
        await staking.connect(edgeStaker).unstake(transferAmtStk, true);

        const transferFeeExit = await stakingToken.getFee(transferAmtStk);
        const transferAmtExit = transferAmtStk - transferFeeExit;

        const tokenBalAfterExit = await stakingToken.balanceOf(edgeStaker.address);
        const totalStakedAfterExit = await staking.totalStaked();
        const contractBalAfterExit = await stakingToken.balanceOf(staking.target);

        expect(tokenBalAfterExit - tokenBalAfterStk).to.eq(transferAmtExit);
        expect(totalStakedAfterStk - totalStakedAfterExit).to.eq(transferAmtStk);
        expect(totalStakedAfterExit).to.eq(0n);
        expect(contractBalAfterStk - contractBalAfterExit).to.eq(transferAmtStk);
      });
    });
  });

  describe("Deploy", () => {
    it("Deployed contract should exist in the DB", async () => {
      const nameOfContract = contractNames.stakingERC20.contract;
      const addressOfContract = await stakingContractERC20.getAddress();
      const contractFromDB = await dbAdapter.getContract(nameOfContract);
      const stakingArtifact = await hre.artifacts.readArtifact(contractNames.stakingERC20.contract);

      expect({
        addrs: contractFromDB?.address,
        label: contractFromDB?.name,
        abi: JSON.stringify(stakingArtifact.abi),
      }).to.deep.equal({
        addrs: addressOfContract,
        label: nameOfContract,
        abi: contractFromDB?.abi,
      });
    });

    it("Should be deployed with correct args", async () => {
      const expectedArgs = {
        rewardsToken: await stakingContractERC20.rewardsToken(),
        stakingToken: await stakingContractERC20.stakingToken(),
        rewardsPerPeriod: await stakingContractERC20.rewardsPerPeriod(),
        periodLength: await stakingContractERC20.periodLength(),
        timeLockPeriod: await stakingContractERC20.timeLockPeriod(),
      };

      expect(expectedArgs.rewardsToken).to.eq(config.rewardsToken);
      expect(expectedArgs.stakingToken).to.eq(config.stakingToken);
      expect(expectedArgs.rewardsPerPeriod).to.eq(config.rewardsPerPeriod);
      expect(expectedArgs.periodLength).to.eq(config.periodLength);
      expect(expectedArgs.timeLockPeriod).to.eq(config.timeLockPeriod);
    });

    it("Should have correct db and contract versions", async () => {
      const tag = await acquireLatestGitTag();
      const contractFromDB = await dbAdapter.getContract(contractNames.stakingERC20.contract);
      const dbDeployedV = await dbAdapter.versioner.getDeployedVersion();

      expect({
        dbVersion: contractFromDB?.version,
        contractVersion: dbDeployedV?.contractsVersion,
      }).to.deep.equal({
        dbVersion: dbDeployedV?.dbVersion,
        contractVersion: tag,
      });
    });

    it("Should transfer ownership to the address passed as owner in the config", async () => {
      const contractOwner = await stakingContractERC20.owner();

      expect(contractOwner).to.eq(owner);
    });
  });

  describe("Separate tokens", () => {
    let staking20 : StakingERC20;
    let stakingMock : MockERC20;
    let rewardMock : MockERC20;
    before(async () => {
      const stakingMockFactory = await hre.ethers.getContractFactory("MockERC20");
      stakingMock = await stakingMockFactory.deploy("Meow", "MEOW");
      rewardMock = await stakingMockFactory.deploy("Meow2", "MEOW2");

      [
        deployer,
        owner,
      ] = await hre.ethers.getSigners();

      const argsForDeploy20 = {
        stakingToken: await stakingMock.getAddress(),
        rewardsToken: await rewardMock.getAddress(),
        rewardsPerPeriod: DEFAULT_REWARDS_PER_PERIOD,
        periodLength: DEFAULT_PERIOD_LENGTH,
        timeLockPeriod: DEFAULT_LOCK_TIME,
        contractOwner: owner,
      };

      const campaignConfig : DCConfig = await validateConfig({
        // leave as its until next PR.
        // eslint-disable-next-line @typescript-eslint/no-non-null-assertion
        env: process.env.ENV_LEVEL!,
        mockTokens: "false",
        deployAdmin: owner,
        postDeploy: {
          tenderlyProjectSlug: "string",
          monitorContracts: false,
          verifyContracts: false,
        },
        owner,
        stakingERC20Config: argsForDeploy20,
      });

      const stakingConsts = contractNames.stakingERC20;
      const campaign = await runZModulesCampaign({
        config: campaignConfig,
        missions: [
          stakingERC20Mission(stakingConsts.contract, stakingConsts.instance),
        ],
      });

      staking20 = campaign.state.contracts.stakingERC20;
    });

    after(async () => {
      await dbAdapter.dropDB();
    });

    it("Should deploy contract with mock, provided separetely from campaign", async () => {
      expect(await staking20.stakingToken()).to.eq(await stakingMock.getAddress());
      expect(await staking20.rewardsToken()).to.eq(await rewardMock.getAddress());
    });
  });
});<|MERGE_RESOLUTION|>--- conflicted
+++ resolved
@@ -1,1683 +1,1373 @@
-import * as hre from "hardhat";
-import { expect } from "chai";
-import { SignerWithAddress } from "@nomicfoundation/hardhat-ethers/signers";
-import { time } from "@nomicfoundation/hardhat-network-helpers";
-import {
-  DeflERC20Mock,
-  MockERC20,
-  StakingERC20, StakingERC20__factory,
-} from "../typechain";
-import {
-  NO_REWARDS_ERR,
-  TIME_LOCK_NOT_PASSED_ERR,
-  INSUFFICIENT_ALLOWANCE_ERR,
-  INSUFFICIENT_BALANCE_ERR,
-  UNEQUAL_UNSTAKE_ERR,
-  OWNABLE_UNAUTHORIZED_ERR, ZERO_UNSTAKE_ERR,
-} from "./helpers/errors";
-import {
-  WITHDRAW_EVENT,
-  INIT_BALANCE,
-  DEFAULT_STAKED_AMOUNT,
-  calcTotalRewards,
-  STAKED_EVENT,
-  CLAIMED_EVENT,
-  UNSTAKED_EVENT,
-  DEFAULT_REWARDS_PER_PERIOD,
-  DEFAULT_PERIOD_LENGTH,
-  DEFAULT_LOCK_TIME,
-} from "./helpers/staking";
-<<<<<<< HEAD
-import {
-  DCConfig,
-  IERC20DeployArgs,
-  TestIERC20DeployArgs,
-  contractNames,
-  runZModulesCampaign,
-} from "../src/deploy";
-import { MongoDBAdapter } from "@zero-tech/zdc";
-import { stakingERC20Mission } from "../src/deploy/missions/stakingERC20.mission";
-import { acquireLatestGitTag } from "../src/utils/git-tag/save-tag";
-import { mockERC20Mission } from "../src/deploy/missions/mockERC20.mission";
-import { validateConfig } from "../src/deploy/campaign/environment";
-=======
-import { ethers } from "ethers";
-
->>>>>>> 43ad3e0c
-
-describe("StakingERC20", () => {
-  let deployer : SignerWithAddress;
-  let owner : SignerWithAddress;
-  let stakerA : SignerWithAddress;
-  let stakerB : SignerWithAddress;
-  let stakerC : SignerWithAddress;
-  let stakerD : SignerWithAddress;
-  let stakerF : SignerWithAddress;
-  let notStaker : SignerWithAddress;
-  let edgeStaker : SignerWithAddress;
-
-  let stakingContractERC20 : StakingERC20;
-
-  let stakingToken : MockERC20;
-  let rewardsToken : MockERC20;
-
-  let config : TestIERC20DeployArgs;
-
-  // The amount we increase the `block.timestamp` by whenever we mine manually
-  const timeIncreaseAmount = 5n;
-
-  // Track first stake and most recent stake times
-  let origStakedAtA : bigint;
-  let stakedAtA : bigint;
-<<<<<<< HEAD
-=======
-  let claimedAtA : bigint;
-  let unstakedAtA : bigint;
-  let amountStakedA = 0n;
->>>>>>> 43ad3e0c
-
-  let origStakedAtB : bigint;
-  let stakedAtB : bigint;
-  let origStakedAtC : bigint;
-  let stakedAtC : bigint;
-  let unstakedAtC : bigint;
-  let amountStakedC = 0n;
-
-  let origStakedAtD : bigint;
-  let stakedAtD : bigint;
-
-  let stakedAtF : bigint;
-  let claimedAtF : bigint;
-
-
-  let stakingFactory : StakingERC20__factory;
-
-  let dbAdapter : MongoDBAdapter;
-
-  before(async () => {
-    [
-      deployer,
-      owner,
-      stakerA,
-      stakerB,
-      stakerC,
-      stakerD,
-      stakerF,
-      notStaker,
-      edgeStaker,
-    ] = await hre.ethers.getSigners();
-
-<<<<<<< HEAD
-    const argsForDeployERC20 : IERC20DeployArgs = {
-      rewardsPerPeriod: DEFAULT_REWARDS_PER_PERIOD,
-      periodLength: DEFAULT_PERIOD_LENGTH,
-      timeLockPeriod: DEFAULT_LOCK_TIME,
-      contractOwner: owner,
-    };
-
-    const mockTokens = process.env.MOCK_TOKENS as string;
-    const campaignConfig : DCConfig = await validateConfig({
-      // leave as its until next PR.
-      // eslint-disable-next-line @typescript-eslint/no-non-null-assertion
-      env: process.env.ENV_LEVEL!,
-      mockTokens,
-      deployAdmin: deployer,
-      postDeploy: {
-        tenderlyProjectSlug: "string",
-        monitorContracts: false,
-        verifyContracts: false,
-      },
-      owner,
-      stakingERC20Config: argsForDeployERC20,
-    });
-
-    // consts with names
-    const mocksConsts = contractNames.mocks.erc20;
-    const stakingConsts = contractNames.stakingERC20;
-    const difference = "Second";
-    const mockDBname = "Mock20";
-
-    const campaign = await runZModulesCampaign({
-      config: campaignConfig,
-      missions: [
-        mockERC20Mission(mocksConsts.contract, mocksConsts.instance, mockDBname),
-        mockERC20Mission(mocksConsts.contract, `${mocksConsts.instance}${difference}`, `${mockDBname}${difference}`),
-        stakingERC20Mission(stakingConsts.contract, stakingConsts.instance),
-      ],
-    });
-
-    dbAdapter = campaign.dbAdapter;
-
-    const { stakingERC20, mockERC20, mockERC20Second } = campaign;
-
-    stakingToken = mockERC20;
-    rewardsToken = mockERC20Second;
-
-    stakingContractERC20 = stakingERC20;
-
-    config = {
-      // eslint-disable-next-line @typescript-eslint/no-non-null-assertion
-      ...campaignConfig.stakingERC20Config!,
-      stakingToken: await stakingToken.getAddress(),
-      rewardsToken: await rewardsToken.getAddress(),
-    };
-
-    const stakersArr = [
-      owner,
-      stakerA,
-      stakerB,
-      stakerC,
-      stakerD,
-      stakerF,
-    ];
-
-    for (const staker of stakersArr) {
-      await stakingToken.mint(staker.address, INIT_BALANCE);
-      await stakingToken.connect(staker).approve(await stakingContractERC20.getAddress(), hre.ethers.MaxUint256);
-    }
-
-    await rewardsToken.mint(owner.address, INIT_BALANCE);
-  });
-
-  after(async () => {
-    await dbAdapter.dropDB();
-=======
-    const mockERC20Factory = await hre.ethers.getContractFactory("MockERC20");
-    stakeToken = await mockERC20Factory.deploy("MEOW", "MEOW");
-
-    rewardsToken = await mockERC20Factory.deploy("WilderWorld", "WW");
-
-    config = await createDefaultConfigs(rewardsToken, undefined, stakeToken);
-
-    stakingFactory = await hre.ethers.getContractFactory("StakingERC20");
-
-    contract = await stakingFactory.deploy(
-      config.stakingToken,
-      config.rewardsToken,
-      config.rewardsPerPeriod,
-      config.periodLength,
-      config.timeLockPeriod,
-      owner.address
-    ) as StakingERC20;
-
-    // Give each user funds to stake
-    await stakeToken.connect(owner).transfer(
-      stakerA.address,
-      INIT_BALANCE
-    );
-
-    await stakeToken.connect(owner).transfer(
-      stakerB.address,
-      INIT_BALANCE
-    );
-
-    await stakeToken.connect(owner).transfer(
-      stakerC.address,
-      INIT_BALANCE
-    );
-
-    await stakeToken.connect(owner).transfer(
-      stakerD.address,
-      INIT_BALANCE
-    );
-
-    await stakeToken.connect(owner).transfer(
-      stakerF.address,
-      INIT_BALANCE
-    );
-
-    await stakeToken.connect(owner).transfer(
-      edgeStaker.address,
-      INIT_BALANCE
-    );
-
-    // Approve staking contract to spend staker funds
-    await stakeToken.connect(stakerA).approve(await contract.getAddress(), hre.ethers.MaxUint256);
-    await stakeToken.connect(stakerB).approve(await contract.getAddress(), hre.ethers.MaxUint256);
-    await stakeToken.connect(stakerC).approve(await contract.getAddress(), hre.ethers.MaxUint256);
-    await stakeToken.connect(stakerD).approve(await contract.getAddress(), hre.ethers.MaxUint256);
-    await stakeToken.connect(stakerF).approve(await contract.getAddress(), hre.ethers.MaxUint256);
-    await stakeToken.connect(edgeStaker).approve(await contract.getAddress(), hre.ethers.MaxUint256);
-
-    // Always start at the same block going forward, disable auto mining for each tx
-    await hre.network.provider.send("evm_setAutomine", [false]);
-    await time.increaseTo(1720000000);
->>>>>>> 43ad3e0c
-  });
-
-  describe("#getContractRewardsBalance", () => {
-    it("Allows a user to see the total rewards remaining in a pool", async () => {
-      const rewardsInPool = await stakingContractERC20.getContractRewardsBalance();
-      const poolBalance = await rewardsToken.balanceOf(await stakingContractERC20.getAddress());
-      expect(rewardsInPool).to.eq(poolBalance);
-    });
-  });
-
-  describe("#stake", () => {
-<<<<<<< HEAD
-    it("Can stake an amount successfully", async () => {
-      const stakeBalanceBeforeA = await stakingToken.balanceOf(stakerA.address);
-
-      await stakingContractERC20.connect(stakerA).stake(DEFAULT_STAKED_AMOUNT);
-=======
-    it("Can stake an amount successfully and update `totalStaked`", async () => {
-      const stakeBalanceBeforeA = await stakeToken.balanceOf(stakerA.address);
-
-      const totalStakedBefore = await contract.totalStaked();
-
-      // Always mine block before expects
-      // Always update timestamps after mining a block
-      await contract.connect(stakerA).stake(DEFAULT_STAKED_AMOUNT);
-
-      await time.increase(timeIncreaseAmount);
->>>>>>> 43ad3e0c
-      stakedAtA = BigInt(await time.latest());
-      origStakedAtA = stakedAtA;
-
-      amountStakedA = DEFAULT_STAKED_AMOUNT;
-
-<<<<<<< HEAD
-      const stakeBalanceAfterA = await stakingToken.balanceOf(stakerA.address);
-
-      const stakerData = await stakingContractERC20.stakers(stakerA.address);
-=======
-      const totalStakedAfter = await contract.totalStaked();
-
-      const stakeBalanceAfterA = await stakeToken.balanceOf(stakerA.address);
->>>>>>> 43ad3e0c
-
-      expect(stakeBalanceAfterA).to.eq(stakeBalanceBeforeA - DEFAULT_STAKED_AMOUNT);
-
-      const stakerData = await contract.stakers(stakerA.address);
-
-      expect(stakerData.amountStaked).to.eq(DEFAULT_STAKED_AMOUNT);
-      expect(stakerData.lastUpdatedTimestamp).to.eq(stakedAtA);
-      expect(stakerData.unlockTimestamp).to.eq(stakedAtA + config.timeLockPeriod);
-      expect(stakerData.owedRewards).to.eq(0n);
-
-      expect(totalStakedAfter - totalStakedBefore).to.eq(DEFAULT_STAKED_AMOUNT);
-    });
-
-    it("Can stake a second time as the same user successfully", async () => {
-<<<<<<< HEAD
-      await time.increase(config.periodLength * 6n);
-
-      const pendingRewards = await stakingContractERC20.connect(stakerA).getPendingRewards();
-
-      const stakeBalanceBeforeA = await stakingToken.balanceOf(stakerA.address);
-      const rewardsBalanceBeforeA = await rewardsToken.balanceOf(stakerA.address);
-
-      await stakingContractERC20.connect(stakerA).stake(DEFAULT_STAKED_AMOUNT);
-=======
-      const stakeBalanceBeforeA = await stakeToken.balanceOf(stakerA.address);
-      const rewardsBalanceBeforeA = await rewardsToken.balanceOf(stakerA.address);
-
-      const totalStakedBefore = await contract.totalStaked();
-
-      await contract.connect(stakerA).stake(DEFAULT_STAKED_AMOUNT);
-
-      // Mine block for tx
-      await time.increase(timeIncreaseAmount);
->>>>>>> 43ad3e0c
-      stakedAtA = BigInt(await time.latest());
-      amountStakedA += DEFAULT_STAKED_AMOUNT;
-
-      const stakerData = await contract.stakers(stakerA.address);
-
-      // Includes the `staker.owedRewards` calculated from second stake addition
-      const pendingRewards = await contract.connect(stakerA).getPendingRewards();
-      const totalStakedAfter = await contract.totalStaked();
-
-      const expectedRewards = calcTotalRewards(
-        [stakedAtA - origStakedAtA],
-        [DEFAULT_STAKED_AMOUNT],
-        config.rewardsPerPeriod,
-        config.periodLength
-      );
-
-<<<<<<< HEAD
-      const stakeBalanceAfterA = await stakingToken.balanceOf(stakerA.address);
-      const rewardsBalanceAfterA = await rewardsToken.balanceOf(stakerA.address);
-
-
-      const stakerData = await stakingContractERC20.stakers(stakerA.address);
-
-=======
-      expect(pendingRewards).to.eq(expectedRewards);
-
-      const stakeBalanceAfterA = await stakeToken.balanceOf(stakerA.address);
-      const rewardsBalanceAfterA = await rewardsToken.balanceOf(stakerA.address);
-
->>>>>>> 43ad3e0c
-      // They have gained pending rewards but are not yet given them
-      expect(stakeBalanceAfterA).to.eq(stakeBalanceBeforeA - DEFAULT_STAKED_AMOUNT);
-      expect(rewardsBalanceAfterA).to.eq(rewardsBalanceBeforeA);
-
-      expect(stakerData.amountStaked).to.eq(DEFAULT_STAKED_AMOUNT * 2n);
-      expect(stakerData.unlockTimestamp).to.eq(origStakedAtA + config.timeLockPeriod);
-
-      expect(stakerData.lastUpdatedTimestamp).to.eq(stakedAtA);
-      expect(stakerData.owedRewards).to.eq(expectedRewards);
-
-      expect(totalStakedAfter - totalStakedBefore).to.eq(DEFAULT_STAKED_AMOUNT);
-    });
-
-    it("Can stake as a new user when others are already staked", async () => {
-<<<<<<< HEAD
-      const pendingRewards = await stakingContractERC20.connect(stakerB).getPendingRewards();
-
-      const stakeBalanceBefore = await stakingToken.balanceOf(stakerB.address);
-      const rewardsBalanceBefore = await rewardsToken.balanceOf(stakerB.address);
-
-      await stakingContractERC20.connect(stakerB).stake(DEFAULT_STAKED_AMOUNT);
-=======
-      const stakeBalanceBefore = await stakeToken.balanceOf(stakerB.address);
-      const rewardsBalanceBefore = await rewardsToken.balanceOf(stakerB.address);
-
-      await contract.connect(stakerB).stake(DEFAULT_STAKED_AMOUNT);
-
-      // Mine block for tx
-      await time.increase(timeIncreaseAmount);
->>>>>>> 43ad3e0c
-      stakedAtB = BigInt(await time.latest());
-      origStakedAtB = stakedAtB;
-
-      const pendingRewards = await contract.connect(stakerB).getPendingRewards();
-
-      const expectedRewards = calcTotalRewards(
-        [stakedAtB - origStakedAtB], // will be the same values
-        [DEFAULT_STAKED_AMOUNT],
-        config.rewardsPerPeriod,
-        config.periodLength
-      );
-
-      const stakeBalanceAfter = await stakingToken.balanceOf(stakerB.address);
-      const rewardsBalanceAfter = await rewardsToken.balanceOf(stakerB.address);
-
-      const stakerData = await stakingContractERC20.stakers(stakerB.address);
-
-      expect(expectedRewards).to.eq(0n);
-      expect(pendingRewards).to.eq(expectedRewards);
-      expect(stakeBalanceAfter).to.eq(stakeBalanceBefore - DEFAULT_STAKED_AMOUNT);
-      expect(rewardsBalanceAfter).to.eq(0n);
-      expect(rewardsBalanceAfter).to.eq(rewardsBalanceBefore);
-
-      expect(stakerData.amountStaked).to.eq(DEFAULT_STAKED_AMOUNT);
-      expect(stakerData.unlockTimestamp).to.eq(origStakedAtB + config.timeLockPeriod);
-
-      expect(stakerData.lastUpdatedTimestamp).to.eq(stakedAtB);
-      expect(stakerData.owedRewards).to.eq(expectedRewards);
-    });
-
-    it("Fails when the staker doesn't have the funds to stake", async () => {
-      // Using the `await expect(...).to.be.revertedWithCustomError` syntax doesn't work
-      // when automining is off and we cant call to mine in the hook, or call the expect on
-      // the `time.increase()` call.
-      await hre.network.provider.send("evm_setAutomine", [true]);
-
-      await expect(
-<<<<<<< HEAD
-        stakingContractERC20.connect(notStaker).stake(amount)
-      ).to.be.revertedWithCustomError(rewardsToken, INSUFFICIENT_ALLOWANCE_ERR)
-        .withArgs(stakingContractERC20.target, 0n, amount);
-=======
-        contract.connect(notStaker).stake(DEFAULT_STAKED_AMOUNT)
-      ).to.be.revertedWithCustomError(stakeToken, INSUFFICIENT_ALLOWANCE_ERR)
-        .withArgs(await contract.getAddress(), 0, DEFAULT_STAKED_AMOUNT);
-    });
->>>>>>> 43ad3e0c
-
-    it("Fails when the staker tries to stake 0", async () => {
-      // Then after we allow funds, it will fail on balance
-<<<<<<< HEAD
-      await stakingToken.connect(notStaker).approve(await stakingContractERC20.getAddress(), amount);
-=======
-      await stakeToken.connect(notStaker).approve(await contract.getAddress(), DEFAULT_STAKED_AMOUNT);
->>>>>>> 43ad3e0c
-
-      const balance = await stakingToken.balanceOf(notStaker.address);
-      await expect(
-<<<<<<< HEAD
-        stakingContractERC20.connect(notStaker).stake(amount)
-      ).to.be.revertedWithCustomError(stakingToken, INSUFFICIENT_BALANCE_ERR)
-        .withArgs(notStaker.address, balance, amount);
-    });
-
-    it("Fails when the staker tries to stake 0", async () => {
-    // TODO Should we bother preventing this case?
-      await expect(
-        stakingContractERC20.connect(stakerA).stake(0n)
-      ).to.be.revertedWithCustomError(stakingContractERC20, ZERO_STAKE_ERR);
-=======
-        contract.connect(notStaker).stake(DEFAULT_STAKED_AMOUNT)
-      ).to.be.revertedWithCustomError(stakeToken, INSUFFICIENT_BALANCE_ERR)
-        .withArgs(notStaker.address, balance, DEFAULT_STAKED_AMOUNT);
-
-      await hre.network.provider.send("evm_setAutomine", [false]);
->>>>>>> 43ad3e0c
-    });
-  });
-
-  describe("#getRemainingLockTime", () => {
-    it("Allows the user to view the remaining time lock period for a stake", async () => {
-      const remainingLockTime = await stakingContractERC20.connect(stakerA).getRemainingLockTime();
-      const latest = await time.latest();
-
-      const stakeData = await stakingContractERC20.stakers(stakerA.address);
-
-      // Original lock period and remaining lock period time difference should be the same as
-      // the difference between the latest timestamp and that token's stake timestamp
-      expect(remainingLockTime).to.eq((stakeData.unlockTimestamp - BigInt(latest)));
-    });
-
-    it("Returns 0 for a user that's passed their lock time", async () => {
-      await time.increase(config.timeLockPeriod);
-
-      const remainingLockTime = await stakingContractERC20.connect(stakerA).getRemainingLockTime();
-      expect(remainingLockTime).to.eq(0n);
-    });
-
-    it("Returns 0 for a user that has not staked", async () => {
-      const remainingLockTime = await stakingContractERC20.connect(notStaker).getRemainingLockTime();
-      expect(remainingLockTime).to.eq(0n);
-    });
-  });
-
-  describe("#getPendingRewards", () => {
-    it("Allows the user to view the pending rewards for a stake", async () => {
-      const pendingRewards = await stakingContractERC20.connect(stakerA).getPendingRewards();
-
-      const expectedRewards = calcTotalRewards(
-        [BigInt(await time.latest()) - stakedAtA, stakedAtA - origStakedAtA],
-        [amountStakedA, DEFAULT_STAKED_AMOUNT],
-        config.rewardsPerPeriod,
-        config.periodLength
-      );
-
-      // It will always provide the correct value for the rewards owed to
-      // the user, even when the contract does not have the balance for it
-      const contractBalance = await rewardsToken.balanceOf(await stakingContractERC20.getAddress());
-
-      expect(contractBalance).to.eq(0n);
-      expect(pendingRewards).to.eq(expectedRewards);
-    });
-
-    it("Returns 0 for a user that has not staked", async () => {
-      const pendingRewards = await stakingContractERC20.connect(notStaker).getPendingRewards();
-      expect(pendingRewards).to.eq(0n);
-    });
-
-    it("Returns 0 for a user that has staked but not passed a time period", async () => {
-<<<<<<< HEAD
-      await stakingContractERC20.connect(stakerD).stake(DEFAULT_STAKED_AMOUNT);
-=======
-      await hre.network.provider.send("evm_setAutomine", [false]);
-
-      await contract.connect(stakerD).stake(DEFAULT_STAKED_AMOUNT);
->>>>>>> 43ad3e0c
-
-      await time.increase(timeIncreaseAmount);
-      stakedAtD = BigInt(await time.latest());
-      origStakedAtD = stakedAtD;
-
-      const stakerData = await stakingContractERC20.stakers(stakerD.address);
-
-      const pendingRewards = await stakingContractERC20.connect(stakerD).getPendingRewards();
-
-      expect(pendingRewards).to.eq(0n);
-      expect(stakerData.owedRewards).to.eq(0n);
-      expect(stakerData.lastUpdatedTimestamp).to.eq(stakedAtD);
-      expect(stakerData.unlockTimestamp).to.eq(origStakedAtD + config.timeLockPeriod);
-      expect(stakerData.amountStaked).to.eq(DEFAULT_STAKED_AMOUNT);
-    });
-  });
-
-  describe("#claim", () => {
-    it("Allows the user to claim their rewards", async () => {
-<<<<<<< HEAD
-      const pendingRewards = await stakingContractERC20.connect(stakerA).getPendingRewards();
-      const rewardsBalanceBefore = await rewardsToken.balanceOf(stakerA.address);
-
-      // Give staking contract balance to pay rewards
-      await rewardsToken.connect(owner).transfer(
-        await stakingContractERC20.getAddress(),
-        pendingRewards
-=======
-      await time.increase(config.timeLockPeriod);
-      const latest = BigInt(await time.latest());
-
-      // We calculate with two transactions worth of additional time because we know the
-      // timestamp is modified from the transfer of funds as well as `claim` execution
-      const expectedRewards = calcTotalRewards(
-        [latest + (timeIncreaseAmount * 2n) - stakedAtA, stakedAtA - origStakedAtA],
-        [amountStakedA, DEFAULT_STAKED_AMOUNT],
-        config.rewardsPerPeriod,
-        config.periodLength
-      );
-
-      // Give staking contract balance to pay rewards
-      await rewardsToken.connect(owner).transfer(
-        await contract.getAddress(),
-        expectedRewards
->>>>>>> 43ad3e0c
-      );
-      await time.increase(timeIncreaseAmount);
-
-      const totalStakedBefore = await contract.totalStaked();
-      const rewardsBalanceBefore = await rewardsToken.balanceOf(stakerA.address);
-
-<<<<<<< HEAD
-      await stakingContractERC20.connect(stakerA).claim();
-=======
-      await contract.connect(stakerA).claim();
-      await time.increase(timeIncreaseAmount);
->>>>>>> 43ad3e0c
-      claimedAtA = BigInt(await time.latest());
-
-      const totalStakedAfter = await contract.totalStaked();
-
-      const stakerData = await contract.stakers(stakerA.address);
-
-      const rewardsBalanceAfter = await rewardsToken.balanceOf(stakerA.address);
-
-<<<<<<< HEAD
-      const stakerData = await stakingContractERC20.stakers(stakerA.address);
-=======
-      expect(rewardsBalanceAfter).to.eq(rewardsBalanceBefore + expectedRewards);
->>>>>>> 43ad3e0c
-      expect(stakerData.owedRewards).to.eq(0n);
-
-      expect(totalStakedAfter).to.eq(totalStakedBefore);
-    });
-
-    it("Fails when the user has never staked", async () => {
-<<<<<<< HEAD
-    // `onlyUnlocked` is the first thing checked in this flow
-    // and fails when the user has no set unlock timestamp
-=======
-      // `onlyUnlocked` is the first thing checked in this flow
-      // and fails when the user has no set unlock timestamp
-      await hre.network.provider.send("evm_setAutomine", [true]);
-
->>>>>>> 43ad3e0c
-      await expect(
-        stakingContractERC20.connect(notStaker).claim()
-      ).to.be.revertedWithCustomError(stakingContractERC20, TIME_LOCK_NOT_PASSED_ERR);
-    });
-
-    it("Fails when the contract has no rewards", async () => {
-    // call to claim without first transferring rewards to the contract
-      await expect(
-<<<<<<< HEAD
-        stakingContractERC20.connect(stakerA).claim()
-      ).to.be.revertedWithCustomError(stakingContractERC20, NO_REWARDS_ERR);
-=======
-        // we are using `stakerB` here, because the check would only hit if the
-        // user who calls actually has rewards to claim
-        // otherwise, if user has 0 rewards, the check for rewards availability will not hit
-        contract.connect(stakerB).claim()
-      ).to.be.revertedWithCustomError(contract, NO_REWARDS_ERR);
->>>>>>> 43ad3e0c
-    });
-
-    it("Fails when the user has not passed their lock time", async () => {
-      await stakingContractERC20.connect(stakerC).stake(DEFAULT_STAKED_AMOUNT);
-
-      await expect(
-        stakingContractERC20.connect(stakerC).claim()
-      ).to.be.revertedWithCustomError(stakingContractERC20, TIME_LOCK_NOT_PASSED_ERR);
-
-      // Reset
-<<<<<<< HEAD
-      await stakingContractERC20.connect(stakerC).unstake(DEFAULT_STAKED_AMOUNT, true);
-=======
-      await contract.connect(stakerC).unstake(DEFAULT_STAKED_AMOUNT, true);
-
-      await hre.network.provider.send("evm_setAutomine", [false]);
->>>>>>> 43ad3e0c
-    });
-  });
-
-  describe("#unstake", () => {
-    it("Allows a user to unstake partially and updates `totalStaked`", async () => {
-      await time.increase(config.periodLength * 7n);
-
-      // Unstake half of the original stake
-      const amount = amountStakedA / 2n;
-      const rewardsBalanceBefore = await rewardsToken.balanceOf(stakerA.address);
-      const stakeTokenBalanceBefore = await stakingToken.balanceOf(stakerA.address);
-
-<<<<<<< HEAD
-      const pendingRewards = await stakingContractERC20.connect(stakerA).getPendingRewards();
-
-      // Give staking contract balance to pay rewards
-      await rewardsToken.connect(owner).transfer(
-        await stakingContractERC20.getAddress(),
-        pendingRewards
-=======
-      // Calculate the rewards we expect after the next 3 transactions have occurred.
-      const expectedRewards = calcTotalRewards(
-        [BigInt(await time.latest()) + timeIncreaseAmount * 2n - claimedAtA],
-        [amountStakedA],
-        config.rewardsPerPeriod,
-        config.periodLength
-      );
-
-      // Give staking contract balance to pay rewards
-      await rewardsToken.connect(owner).transfer(
-        await contract.getAddress(),
-        expectedRewards
->>>>>>> 43ad3e0c
-      );
-      await time.increase(timeIncreaseAmount);
-
-<<<<<<< HEAD
-      await stakingToken.connect(stakerA).approve(await stakingContractERC20.getAddress(), amount);
-
-      await stakingContractERC20.connect(stakerA).unstake(amount, false);
-=======
-      const totalStakedBefore = await contract.totalStaked();
-
-      await contract.connect(stakerA).unstake(amount, false);
-      await time.increase(timeIncreaseAmount);
->>>>>>> 43ad3e0c
-      unstakedAtA = BigInt(await time.latest());
-
-      const totalStakedAfter = await contract.totalStaked();
-
-      const rewardsBalanceAfter = await rewardsToken.balanceOf(stakerA.address);
-      const stakeTokenBalanceAfter = await stakingToken.balanceOf(stakerA.address);
-
-      expect(stakeTokenBalanceAfter).to.eq(stakeTokenBalanceBefore + amount);
-      expect(rewardsBalanceAfter).to.eq(rewardsBalanceBefore + expectedRewards);
-
-      const stakerData = await stakingContractERC20.stakers(stakerA.address);
-      expect(stakerData.amountStaked).to.eq(amountStakedA - amount);
-      expect(stakerData.lastUpdatedTimestamp).to.eq(unstakedAtA);
-      expect(stakerData.unlockTimestamp).to.eq(origStakedAtA + config.timeLockPeriod);
-      expect(stakerData.owedRewards).to.eq(0n);
-
-      expect(totalStakedBefore - totalStakedAfter).to.eq(amount);
-
-      // Update the amount the user has left staked in the contract
-      amountStakedA -= amount;
-    });
-
-    it("Allows a user to fully withdraw their entire staked amount and delete the Staker struct", async () => {
-      await time.increase(config.periodLength * 11n);
-
-      const rewardsBalanceBefore = await rewardsToken.balanceOf(stakerA.address);
-      const stakeTokenBalanceBefore = await stakingToken.balanceOf(stakerA.address);
-
-<<<<<<< HEAD
-      const pendingRewards = await stakingContractERC20.connect(stakerA).getPendingRewards();
-
-      // Give staking contract balance to pay rewards
-      await rewardsToken.connect(owner).transfer(
-        await stakingContractERC20.getAddress(),
-        pendingRewards
-=======
-      const expectedRewards = calcTotalRewards(
-        [BigInt(await time.latest()) + timeIncreaseAmount * 2n - unstakedAtA],
-        [amountStakedA],
-        config.rewardsPerPeriod,
-        config.periodLength
-      );
-
-      // Give staking contract balance to pay rewards
-      await rewardsToken.connect(owner).transfer(
-        await contract.getAddress(),
-        expectedRewards
->>>>>>> 43ad3e0c
-      );
-      await time.increase(timeIncreaseAmount);
-
-<<<<<<< HEAD
-      await stakingContractERC20.connect(stakerA).unstake(amountStakedA, false);
-=======
-      await contract.connect(stakerA).unstake(amountStakedA, false);
-      await time.increase(timeIncreaseAmount);
-      unstakedAtA = BigInt(await time.latest());
->>>>>>> 43ad3e0c
-
-      const rewardsBalanceAfter = await rewardsToken.balanceOf(stakerA.address);
-      const stakeTokenBalanceAfter = await stakingToken.balanceOf(stakerA.address);
-
-      expect(stakeTokenBalanceAfter).to.eq(stakeTokenBalanceBefore + amountStakedA);
-      expect(rewardsBalanceAfter).to.eq(rewardsBalanceBefore + expectedRewards);
-
-      const stakerData = await stakingContractERC20.stakers(stakerA.address);
-
-      // Verify all values are reset to 0 after full withdrawal
-      expect(stakerData.amountStaked).to.eq(0n);
-      expect(stakerData.lastUpdatedTimestamp).to.eq(0n);
-      expect(stakerData.unlockTimestamp).to.eq(0n);
-      expect(stakerData.owedRewards).to.eq(0n);
-    });
-
-    it("Fails when unstaking 0 amount", async () => {
-      await hre.network.provider.send("evm_setAutomine", [true]);
-
-      await expect(
-        contract.connect(stakerA).unstake(0, false)
-      ).to.be.revertedWithCustomError(contract, ZERO_UNSTAKE_ERR);
-    });
-
-    it("Fails when the user has never staked", async () => {
-      await expect(
-<<<<<<< HEAD
-        stakingContractERC20.connect(notStaker).unstake(DEFAULT_STAKED_AMOUNT, false)
-      ).to.be.revertedWithCustomError(stakingContractERC20, TIME_LOCK_NOT_PASSED_ERR);
-=======
-        contract.connect(notStaker).unstake(DEFAULT_STAKED_AMOUNT, false)
-      ).to.be.revertedWithCustomError(contract, UNEQUAL_UNSTAKE_ERR);
->>>>>>> 43ad3e0c
-    });
-
-    it("Fails when the user has not passed their lock time", async () => {
-      await stakingContractERC20.connect(stakerC).stake(DEFAULT_STAKED_AMOUNT);
-      origStakedAtC = BigInt(await time.latest());
-      stakedAtC = origStakedAtC;
-
-      const pendingRewards = await stakingContractERC20.connect(stakerC).getPendingRewards();
-
-      // Restaking for the first time, do not add to old value
-      amountStakedC = DEFAULT_STAKED_AMOUNT;
-
-      const stakerData = await stakingContractERC20.stakers(stakerC.address);
-
-      expect(stakerData.unlockTimestamp).to.eq(origStakedAtC + config.timeLockPeriod);
-      expect(stakerData.amountStaked).to.eq(amountStakedC);
-      expect(stakerData.owedRewards).to.eq(pendingRewards);
-      expect(stakerData.lastUpdatedTimestamp).to.eq(stakedAtC);
-
-      // Fail to unstake with rewards when not passed time lock period
-      await expect(
-        stakingContractERC20.connect(stakerC).unstake(DEFAULT_STAKED_AMOUNT, false)
-      ).to.be.revertedWithCustomError(stakingContractERC20, TIME_LOCK_NOT_PASSED_ERR);
-    });
-
-    it("Fails when the user tries to unstake more than they have staked", async () => {
-<<<<<<< HEAD
-    // Avoid erroring for time lock period
-      await time.increase(config.timeLockPeriod);
-
-      await expect(
-        stakingContractERC20.connect(stakerC).unstake(amountStakedC + 1n, false)
-      ).to.be.revertedWithCustomError(stakingContractERC20, UNEQUAL_UNSTAKE_ERR);
-=======
-      await time.increase(config.timeLockPeriod);
-
-      await expect(
-        contract.connect(stakerC).unstake(amountStakedC + 1n, false)
-      ).to.be.revertedWithCustomError(contract, UNEQUAL_UNSTAKE_ERR);
-
-      await hre.network.provider.send("evm_setAutomine", [false]);
->>>>>>> 43ad3e0c
-    });
-  });
-
-  describe("#unstake with 'exit'", () => {
-<<<<<<< HEAD
-    it("Allows a user to partially unstake without rewards using 'exit'", async () => {
-      const stakeBalanceBefore = await stakingToken.balanceOf(stakerC.address);
-      const rewardsBalanceBefore = await rewardsToken.balanceOf(stakerC.address);
-
-      await time.increase(config.periodLength * 2n);
-
-      const pendingRewards = await stakingContractERC20.connect(stakerC).getPendingRewards();
-
-      // Allows unstaking with 'exit' before the time lock is over
-      const amount = DEFAULT_STAKED_AMOUNT / 2n;
-      await stakingContractERC20.connect(stakerC).unstake(amount, true);
-      unstakedAtC = BigInt(await time.latest());
-      amountStakedC -= amount;
-
-      const expectedRewards = calcTotalRewards(
-        [unstakedAtC - origStakedAtC],
-        [DEFAULT_STAKED_AMOUNT],
-        config.rewardsPerPeriod,
-        config.periodLength
-      );
-
-      const stakeBalanceAfter = await stakingToken.balanceOf(stakerC.address);
-=======
-    it("Allows a user to partially unstake without rewards using 'exit' and updates `totalStaked`", async () => {
-      await time.increase(config.periodLength * 2n);
-
-      const totalStakedBefore = await contract.totalStaked();
-      const stakeBalanceBefore = await stakeToken.balanceOf(stakerC.address);
-      const rewardsBalanceBefore = await rewardsToken.balanceOf(stakerC.address);
-
-      // +2 to account for the prior two failures each incrementing +1
-      const expectedRewards = calcTotalRewards(
-        [BigInt(await time.latest()) + timeIncreaseAmount + 2n - origStakedAtC],
-        [DEFAULT_STAKED_AMOUNT],
-        config.rewardsPerPeriod,
-        config.periodLength
-      );
-
-      // Allows unstaking with 'exit' before the time lock is over
-      const amount = DEFAULT_STAKED_AMOUNT / 2n;
-      await contract.connect(stakerC).unstake(amount, true);
-      await time.increase(timeIncreaseAmount);
-
-      unstakedAtC = BigInt(await time.latest());
-      amountStakedC -= amount;
-
-      const totalStakedAfter = await contract.totalStaked();
-      const stakeBalanceAfter = await stakeToken.balanceOf(stakerC.address);
->>>>>>> 43ad3e0c
-      const rewardsBalanceAfter = await rewardsToken.balanceOf(stakerC.address);
-
-      // Confirm they have pending rewards but don't receive them
-      expect(stakeBalanceAfter).to.eq(stakeBalanceBefore + amount);
-      expect(rewardsBalanceAfter).to.eq(rewardsBalanceBefore);
-
-      const stakerData = await stakingContractERC20.stakers(stakerC.address);
-
-      expect(stakerData.amountStaked).to.eq(amount);
-      expect(stakerData.lastUpdatedTimestamp).to.eq(unstakedAtC);
-      expect(stakerData.unlockTimestamp).to.eq(origStakedAtC + config.timeLockPeriod);
-      expect(stakerData.owedRewards).to.eq(expectedRewards);
-      expect(totalStakedBefore - totalStakedAfter).to.eq(amount);
-    });
-
-<<<<<<< HEAD
-    it("Allows a user to fully unstake without rewards using 'exit'", async () => {
-      const stakeBalanceBefore = await stakingToken.balanceOf(stakerC.address);
-      const rewardsBalanceBefore = await rewardsToken.balanceOf(stakerC.address);
-
-      const pendingRewards = await stakingContractERC20.connect(stakerC).getPendingRewards();
-
-      const amount = DEFAULT_STAKED_AMOUNT / 2n;
-      await stakingContractERC20.connect(stakerC).unstake(amount, true);
-=======
-    it("Allows a user to fully unstake without rewards using 'exit' and claim later", async () => {
-      await time.increase(config.periodLength * 3n);
-
-      const stakeBalanceBefore = await stakeToken.balanceOf(stakerC.address);
-      const rewardsBalanceBefore = await rewardsToken.balanceOf(stakerC.address);
-
-      const amount = DEFAULT_STAKED_AMOUNT / 2n;
-      await contract.connect(stakerC).unstake(amount, true);
-      await time.increase(timeIncreaseAmount);
->>>>>>> 43ad3e0c
-
-      const exitTime = BigInt(await time.latest());
-
-      const pendingRewards = await contract.connect(stakerC).getPendingRewards();
-
-<<<<<<< HEAD
-      unstakedAtC = BigInt(await time.latest());
-      const stakeBalanceAfter = await stakingToken.balanceOf(stakerC.address);
-      const rewardsBalanceAfter = await rewardsToken.balanceOf(stakerC.address);
-=======
-      const stakeBalanceAfter = await stakeToken.balanceOf(stakerC.address);
-      const rewardsBalanceAfterUnstake = await rewardsToken.balanceOf(stakerC.address);
->>>>>>> 43ad3e0c
-
-      // Confirm they have pending rewards but don't receive them
-      expect(stakeBalanceAfter).to.eq(stakeBalanceBefore + amount);
-      expect(rewardsBalanceAfterUnstake).to.eq(rewardsBalanceBefore);
-
-      const stakerData = await stakingContractERC20.stakers(stakerC.address);
-
-      // Fails, why does this not delete the struct properly?
-      expect(stakerData.amountStaked).to.eq(0n);
-      expect(stakerData.lastUpdatedTimestamp).to.eq(exitTime);
-      expect(stakerData.unlockTimestamp).to.eq(stakedAtC + config.timeLockPeriod);
-      expect(stakerData.owedRewards).to.eq(pendingRewards);
-
-      unstakedAtC = BigInt(await time.latest());
-      amountStakedC -= amount;
-
-      // Give staking contract balance to pay rewards
-      await rewardsToken.connect(owner).transfer(
-        await contract.getAddress(),
-        pendingRewards
-      );
-      await time.increase(timeIncreaseAmount);
-
-      // claim all rewards to delete struct
-      await contract.connect(stakerC).claim();
-      await time.increase(timeIncreaseAmount);
-
-      // Confirm we got all the balances we're owed
-      const rewardsBalanceAfterClaim = await rewardsToken.balanceOf(stakerC.address);
-      expect(rewardsBalanceAfterClaim).to.eq(stakerData.owedRewards);
-
-      // validate struct has been deleted
-      const stakerDataAfterClaim = await contract.stakers(stakerC.address);
-      expect(stakerDataAfterClaim.amountStaked).to.eq(0n);
-      expect(stakerDataAfterClaim.lastUpdatedTimestamp).to.eq(0n);
-      expect(stakerDataAfterClaim.unlockTimestamp).to.eq(0n);
-      expect(stakerDataAfterClaim.owedRewards).to.eq(0n);
-    });
-
-    it("Fails when the user has never staked", async () => {
-      await hre.network.provider.send("evm_setAutomine", [true]);
-
-      await expect(
-<<<<<<< HEAD
-        stakingContractERC20.connect(notStaker).unstake(1, true)
-      ).to.be.revertedWithCustomError(stakingContractERC20, UNEQUAL_UNSTAKE_ERR);
-    });
-
-    it("Succeeds when the user has not passed their lock time", async () => {
-      await stakingContractERC20.connect(stakerC).stake(DEFAULT_STAKED_AMOUNT);
-=======
-        contract.connect(notStaker).unstake(1, true)
-      ).to.be.revertedWithCustomError(contract, UNEQUAL_UNSTAKE_ERR);
-
-      await hre.network.provider.send("evm_setAutomine", [false]);
-    });
-
-    it("Unstakes with `exit` when the user has not passed their lock time", async () => {
-      await contract.connect(stakerC).stake(DEFAULT_STAKED_AMOUNT);
-      await time.increase(timeIncreaseAmount);
->>>>>>> 43ad3e0c
-      stakedAtC = BigInt(await time.latest());
-
-      // Fully withdrew stake previously, so expect a new unlock time
-      origStakedAtC = stakedAtC;
-      amountStakedC = DEFAULT_STAKED_AMOUNT;
-
-
-      // unstake without rewards when not passed time lock period
-<<<<<<< HEAD
-      await stakingContractERC20.connect(stakerC).unstake(DEFAULT_STAKED_AMOUNT, true);
-=======
-      await contract.connect(stakerC).unstake(DEFAULT_STAKED_AMOUNT, true);
-      await time.increase(timeIncreaseAmount);
-      const exitTime = BigInt(await time.latest());
-
-      const pendingRewards = await contract.connect(stakerC).getPendingRewards();
->>>>>>> 43ad3e0c
-
-      const stakerData = await stakingContractERC20.stakers(stakerC.address);
-
-      expect(stakerData.amountStaked).to.eq(0n);
-      expect(stakerData.unlockTimestamp).to.eq(origStakedAtC + config.timeLockPeriod);
-      expect(stakerData.owedRewards).to.eq(pendingRewards);
-      expect(stakerData.lastUpdatedTimestamp).to.eq(exitTime);
-    });
-
-    it("Fails when the user tries to unstake more than they have staked", async () => {
-      await hre.network.provider.send("evm_setAutomine", [true]);
-
-      await expect(
-<<<<<<< HEAD
-        stakingContractERC20.connect(stakerC).unstake(amountStakedC + 1n, true)
-      ).to.be.revertedWithCustomError(stakingContractERC20, UNEQUAL_UNSTAKE_ERR);
-=======
-        contract.connect(stakerC).unstake(amountStakedC + 1n, true)
-      ).to.be.revertedWithCustomError(contract, UNEQUAL_UNSTAKE_ERR);
-
-      await hre.network.provider.send("evm_setAutomine", [false]);
->>>>>>> 43ad3e0c
-    });
-  });
-
-  describe("#withdrawLeftoverRewards", () => {
-    it("Allows the admin to withdraw leftover rewards", async () => {
-      const amount = 1000n;
-      await rewardsToken.connect(owner).transfer(
-        await stakingContractERC20.getAddress(),
-        amount
-      );
-      await time.increase(timeIncreaseAmount);
-
-      const rewardsBalanceBefore = await rewardsToken.balanceOf(owner.address);
-      const contractRewardsBalanceBefore = await stakingContractERC20.getContractRewardsBalance();
-
-<<<<<<< HEAD
-      await stakingContractERC20.connect(owner).withdrawLeftoverRewards();
-=======
-      await contract.connect(owner).withdrawLeftoverRewards();
-      await time.increase(timeIncreaseAmount);
->>>>>>> 43ad3e0c
-
-      const rewardsBalanceAfter = await rewardsToken.balanceOf(owner.address);
-      const contractRewardsBalanceAfter = await stakingContractERC20.getContractRewardsBalance();
-
-      expect(rewardsBalanceAfter).to.eq(rewardsBalanceBefore + amount);
-      expect(contractRewardsBalanceAfter).to.eq(contractRewardsBalanceBefore - amount);
-      expect(contractRewardsBalanceAfter).to.eq(0n);
-    });
-
-    it("Fails when the caller is not the admin", async () => {
-      await hre.network.provider.send("evm_setAutomine", [true]);
-
-      await expect(
-        stakingContractERC20.connect(notStaker).withdrawLeftoverRewards()
-      ).to.be.revertedWithCustomError(stakingContractERC20, OWNABLE_UNAUTHORIZED_ERR)
-        .withArgs(notStaker.address);
-    });
-
-    it("Fails when the contract has no rewards left to withdraw", async () => {
-      await expect(
-<<<<<<< HEAD
-        stakingContractERC20.connect(owner).withdrawLeftoverRewards()
-      ).to.be.revertedWithCustomError(stakingContractERC20, NO_REWARDS_ERR);
-=======
-        contract.connect(owner).withdrawLeftoverRewards()
-      ).to.be.revertedWithCustomError(contract, NO_REWARDS_ERR);
-
-      await hre.network.provider.send("evm_setAutomine", [false]);
->>>>>>> 43ad3e0c
-    });
-  });
-
-  describe("Events", () => {
-    it("Emits a Staked event when a user stakes", async () => {
-      await hre.network.provider.send("evm_setAutomine", [true]);
-
-      await expect(
-<<<<<<< HEAD
-        stakingContractERC20.connect(stakerF).stake(DEFAULT_STAKED_AMOUNT)
-      ).to.emit(stakingContractERC20, STAKED_EVENT)
-        .withArgs(stakerF.address, DEFAULT_STAKED_AMOUNT, config.stakingToken);
-=======
-        contract.connect(stakerF).stake(DEFAULT_STAKED_AMOUNT)
-      ).to.emit(contract, STAKED_EVENT)
-        .withArgs(stakerF.address, DEFAULT_STAKED_AMOUNT, DEFAULT_STAKED_AMOUNT, config.stakingToken);
-
-      stakedAtF = BigInt(await time.latest());
-
-      await hre.network.provider.send("evm_setAutomine", [false]);
->>>>>>> 43ad3e0c
-    });
-
-    it("Emits a Claimed event when a user claims rewards", async () => {
-      await time.increase(config.timeLockPeriod);
-
-<<<<<<< HEAD
-      const pendingRewards = await stakingContractERC20.connect(stakerF).getPendingRewards();
-
-      await rewardsToken.connect(owner).transfer(
-        await stakingContractERC20.getAddress(),
-        pendingRewards
-=======
-      // Calculate for future transactions. +5 for manual time increase in transfer,
-      // and an extra + 1 for auto time increase when calling `claim`
-      const expectedRewards = calcTotalRewards(
-        [BigInt(await time.latest()) + timeIncreaseAmount + 1n - stakedAtF],
-        [DEFAULT_STAKED_AMOUNT],
-        config.rewardsPerPeriod,
-        config.periodLength
-      );
-
-      await rewardsToken.connect(owner).transfer(
-        await contract.getAddress(),
-        expectedRewards
->>>>>>> 43ad3e0c
-      );
-      await time.increase(timeIncreaseAmount);
-
-      await hre.network.provider.send("evm_setAutomine", [true]);
-
-      await expect(
-<<<<<<< HEAD
-        stakingContractERC20.connect(stakerF).claim()
-      ).to.emit(stakingContractERC20, CLAIMED_EVENT)
-        .withArgs(stakerF.address, pendingRewards, config.rewardsToken);
-=======
-        contract.connect(stakerF).claim()
-      ).to.emit(contract, CLAIMED_EVENT)
-        .withArgs(stakerF.address, expectedRewards, config.rewardsToken);
-
-      claimedAtF = BigInt(await time.latest());
-
-      await hre.network.provider.send("evm_setAutomine", [false]);
->>>>>>> 43ad3e0c
-    });
-
-    it("Emits an Unstaked event when a user unstakes", async () => {
-      await time.increase(config.periodLength * 3n);
-
-<<<<<<< HEAD
-      const pendingRewards = await stakingContractERC20.connect(stakerF).getPendingRewards();
-
-      await rewardsToken.connect(owner).transfer(
-        await stakingContractERC20.getAddress(),
-        pendingRewards
-=======
-      // Calculate for future transactions. +5 for manual time increase in transfer,
-      // and an extra + 1 for auto time increase when calling `claim`
-      const expectedRewards = calcTotalRewards(
-        [BigInt(await time.latest()) + timeIncreaseAmount + 1n - claimedAtF],
-        [DEFAULT_STAKED_AMOUNT],
-        config.rewardsPerPeriod,
-        config.periodLength
-      );
-
-      await rewardsToken.connect(owner).transfer(
-        await contract.getAddress(),
-        expectedRewards
->>>>>>> 43ad3e0c
-      );
-      await time.increase(timeIncreaseAmount);
-
-      const stakerData = await stakingContractERC20.stakers(stakerF.address);
-
-      await hre.network.provider.send("evm_setAutomine", [true]);
-
-      await expect(
-        stakingContractERC20.connect(stakerF).unstake(stakerData.amountStaked / 2n, false)
-      ).to.emit(stakingContractERC20, UNSTAKED_EVENT)
-        .withArgs(stakerF.address, stakerData.amountStaked / 2n, config.stakingToken);
-
-      await hre.network.provider.send("evm_setAutomine", [false]);
-    });
-
-    it("Emits an Unstaked event when a user exits with unstake", async () => {
-      await time.increase(config.periodLength * 7n);
-
-      const stakerData = await stakingContractERC20.stakers(stakerF.address);
-
-      const rewardsBalanceBefore = await rewardsToken.balanceOf(stakerF.address);
-      const stakeBalanceBefore = await stakingToken.balanceOf(stakerF.address);
-
-      await hre.network.provider.send("evm_setAutomine", [true]);
-
-      await expect(
-        stakingContractERC20.connect(stakerF).unstake(stakerData.amountStaked, true)
-      ).to.emit(stakingContractERC20, UNSTAKED_EVENT)
-        .withArgs(stakerF.address, stakerData.amountStaked, config.stakingToken);
-
-      const rewardsBalanceAfter = await rewardsToken.balanceOf(stakerF.address);
-      const stakeBalanceAfter = await stakingToken.balanceOf(stakerF.address);
-
-      expect(rewardsBalanceAfter).to.eq(rewardsBalanceBefore);
-      expect(stakeBalanceAfter).to.eq(stakeBalanceBefore + stakerData.amountStaked);
-
-<<<<<<< HEAD
-      const stakerDataAfter = await stakingContractERC20.stakers(stakerF.address);
-=======
-      const pendingRewards = await contract.connect(stakerF).getPendingRewards();
-      // fund the contract
-      await rewardsToken.connect(owner).transfer(
-        await contract.getAddress(),
-        pendingRewards
-      );
-
-      // claim to clear the struct
-      await contract.connect(stakerF).claim();
-
-      const stakerDataAfter = await contract.stakers(stakerF.address);
->>>>>>> 43ad3e0c
-
-      // make sure the struct is cleared
-      expect(stakerDataAfter.amountStaked).to.eq(0n);
-      expect(stakerDataAfter.lastUpdatedTimestamp).to.eq(0n);
-      expect(stakerDataAfter.unlockTimestamp).to.eq(0n);
-      expect(stakerDataAfter.owedRewards).to.eq(0n);
-    });
-
-    it("Emits 'LeftoverRewardsWithdrawn' event when the admin withdraws", async () => {
-<<<<<<< HEAD
-      const amount = 1000n;
-      await rewardsToken.connect(owner).transfer(
-        await stakingContractERC20.getAddress(),
-        amount
-      );
-=======
-      const balance = await rewardsToken.balanceOf(await contract.getAddress());
-
-      let amount = balance;
-      if (balance === 0n) {
-        amount = 1231231n;
-        await rewardsToken.connect(owner).transfer(
-          await contract.getAddress(),
-          amount
-        );
-      }
->>>>>>> 43ad3e0c
-
-      await expect(
-        stakingContractERC20.connect(owner).withdrawLeftoverRewards()
-      ).to.emit(stakingContractERC20, WITHDRAW_EVENT)
-        .withArgs(owner.address, amount);
-
-      // turn off automine?
-    });
-  });
-
-  describe("Special Cases", async () => {
-    describe("Exiting", () => {
-      // eslint-disable-next-line max-len
-      it("#exit from staking should yield the same rewards for partial and full exit within `unlockTimestamp` rules", async () => {
-        await hre.network.provider.send("evm_setAutomine", [true]);
-
-        await rewardsToken.connect(owner).transfer(
-          contract.target,
-          1000000n
-        );
-        await time.increase(timeIncreaseAmount);
-
-        const stakeAmt = 100n;
-
-        await contract.connect(edgeStaker).stake(stakeAmt);
-        const stakeTime = BigInt(await time.latest());
-
-        // partially exit before timelock passed
-        const halfStakeAmt = stakeAmt / 2n;
-        await contract.connect(edgeStaker).unstake(halfStakeAmt, true);
-        const unstakeTime = BigInt(await time.latest());
-
-        // No rewards were transferred, should be zero
-        const balAfterExit = await rewardsToken.balanceOf(edgeStaker.address);
-
-        const timeToRewards = config.timeLockPeriod + config.periodLength * 2n;
-        await time.increase(timeToRewards);
-
-        await contract.connect(edgeStaker).claim();
-
-        const firstClaimTime = BigInt(await time.latest());
-        const balAfterFirstClaim = await rewardsToken.balanceOf(edgeStaker.address);
-
-        const rewardsForHalfStake = calcTotalRewards(
-          [firstClaimTime - unstakeTime, unstakeTime - stakeTime],
-          [halfStakeAmt, stakeAmt],
-          config.rewardsPerPeriod,
-          config.periodLength
-        );
-
-        // should get rewards for the half-stake since he exited before rewards started generating
-        expect(balAfterFirstClaim - balAfterExit).to.eq(rewardsForHalfStake);
-
-        const {
-          owedRewards: owedRewardsAfterTimelock,
-          amountStaked,
-        } = await contract.stakers(edgeStaker.address);
-        // zero rewards cause he just got them all
-        expect(owedRewardsAfterTimelock).to.eq(0n);
-        expect(amountStaked).to.eq(halfStakeAmt);
-
-        // increase time to generate rewards for the new period
-        await time.increase(timeToRewards);
-
-        // fully exit
-        await contract.connect(edgeStaker).unstake(halfStakeAmt, true);
-        const remainderUnstakeTime = BigInt(await time.latest());
-
-        const rewardsForHalfStakeUpdate = calcTotalRewards(
-          [remainderUnstakeTime - firstClaimTime],
-          [halfStakeAmt],
-          config.rewardsPerPeriod,
-          config.periodLength
-        );
-
-        const {
-          owedRewards: owedRewardsAfterExit,
-          amountStaked: stakedAfterExit,
-        } = await contract.stakers(edgeStaker.address);
-        expect(owedRewardsAfterExit).to.eq(rewardsForHalfStakeUpdate);
-        expect(stakedAfterExit).to.eq(0n);
-
-        // even though he exited, rewards have been generated, so he should be able to claim them
-        // even though he doesn't have stake in anymore
-        await contract.connect(edgeStaker).claim();
-
-        // now make sure staker struct got deleted
-        const stakerDataFinal = await contract.stakers(edgeStaker.address);
-        expect(stakerDataFinal.amountStaked).to.eq(0n);
-        expect(stakerDataFinal.lastUpdatedTimestamp).to.eq(0n);
-        expect(stakerDataFinal.unlockTimestamp).to.eq(0n);
-        expect(stakerDataFinal.owedRewards).to.eq(0n);
-
-        const balAfterClaim = await rewardsToken.balanceOf(edgeStaker.address);
-        expect(balAfterClaim - balAfterFirstClaim).to.eq(rewardsForHalfStakeUpdate);
-      });
-
-      it("should let the user who exits fully after timelock to claim all his available rewards", async () => {
-        await rewardsToken.connect(owner).transfer(
-          contract.target,
-          1000000n
-        );
-
-        const stakeAmt = 100n;
-
-        await contract.connect(edgeStaker).stake(stakeAmt);
-        const stakeTime = BigInt(await time.latest());
-
-        await time.increase(config.timeLockPeriod + config.periodLength * 2n);
-
-        // fully unstake
-        await contract.connect(edgeStaker).unstake(stakeAmt, true);
-        const unstakeTime = BigInt(await time.latest());
-
-        const rewardsForFullStake = calcTotalRewards(
-          [unstakeTime - stakeTime],
-          [stakeAmt],
-          config.rewardsPerPeriod,
-          config.periodLength
-        );
-
-        const {
-          owedRewards: owedRewardsInitial,
-        } = await contract.stakers(edgeStaker.address);
-
-        expect(owedRewardsInitial).to.eq(rewardsForFullStake);
-
-        const balAfterExit = await rewardsToken.balanceOf(edgeStaker.address);
-
-        await contract.connect(edgeStaker).claim();
-
-        const {
-          owedRewards: owedRewardsAfterClaim,
-          amountStaked: amountStakedAfterClaim,
-          unlockTimestamp,
-          lastUpdatedTimestamp,
-        } = await contract.stakers(edgeStaker.address);
-
-        expect(owedRewardsAfterClaim).to.eq(0n);
-        expect(amountStakedAfterClaim).to.eq(0n);
-        expect(unlockTimestamp).to.eq(0n);
-        expect(lastUpdatedTimestamp).to.eq(0n);
-
-        const balAfterClaim = await rewardsToken.balanceOf(edgeStaker.address);
-
-        expect(balAfterClaim - balAfterExit).to.eq(rewardsForFullStake);
-      });
-    });
-
-    describe("Staking Token === Reward Token", () => {
-      const stakeAmt = ethers.parseEther("133");
-      let stakingContract : StakingERC20;
-
-      it("should NOT give rewards from staked tokens when staking and reward tokens are the same", async () => {
-        stakingContract = await stakingFactory.deploy(
-          config.rewardsToken, // same token
-          config.rewardsToken, // same token
-          config.rewardsPerPeriod,
-          config.periodLength,
-          config.timeLockPeriod,
-          owner.address
-        ) as StakingERC20;
-
-        await rewardsToken.connect(owner).transfer(
-          edgeStaker.address,
-          stakeAmt
-        );
-
-        await rewardsToken.connect(edgeStaker).approve(
-          stakingContract.target,
-          stakeAmt
-        );
-
-        // stake
-        await stakingContract.connect(edgeStaker).stake(stakeAmt);
-
-        const timeToRewards = config.timeLockPeriod + config.periodLength * 2n;
-
-        // +1 to account for transfer function below moving time forward 1s
-        const pendingRewardsRef = calcTotalRewards(
-          [timeToRewards + 1n],
-          [stakeAmt],
-          config.rewardsPerPeriod,
-          config.periodLength
-        );
-
-        const lessRewards = pendingRewardsRef - 1n;
-
-        // fund contract with a little less rewards
-        await rewardsToken.connect(owner).transfer(
-          stakingContract.target,
-          lessRewards
-        );
-
-        // progress time to ref
-        await time.increase(timeToRewards);
-
-        const pendingRewardsContract = await stakingContract.connect(edgeStaker).getPendingRewards();
-        const rewardsAvailable = await stakingContract.getContractRewardsBalance();
-        const totalContractBalance = await rewardsToken.balanceOf(stakingContract.target);
-
-        expect(pendingRewardsContract).to.eq(pendingRewardsRef);
-        expect(rewardsAvailable).to.eq(lessRewards);
-        expect(totalContractBalance).to.eq(lessRewards + stakeAmt);
-
-        // try to claim
-        await expect(
-          stakingContract.connect(edgeStaker).claim()
-        ).to.be.revertedWithCustomError(stakingContract, NO_REWARDS_ERR);
-      });
-
-      it("#withdrawLeftoverRewards() should NOT withdraw staked tokens", async () => {
-        // stake more
-        await rewardsToken.connect(owner).transfer(
-          edgeStaker.address,
-          stakeAmt
-        );
-        await rewardsToken.connect(edgeStaker).approve(
-          stakingContract.target,
-          stakeAmt
-        );
-        await stakingContract.connect(edgeStaker).stake(stakeAmt);
-
-        const totalBalBefore = await rewardsToken.balanceOf(stakingContract.target);
-        const rewardBalBefore = await stakingContract.getContractRewardsBalance();
-        const totalStakedBefore = await stakingContract.totalStaked();
-        expect(totalBalBefore).to.eq(rewardBalBefore + totalStakedBefore);
-        expect(rewardBalBefore).to.be.lt(totalBalBefore);
-
-        const ownerBalBefore = await rewardsToken.balanceOf(owner.address);
-        // withdraw rewards only
-        await stakingContract.connect(owner).withdrawLeftoverRewards();
-
-        const ownerBalAfter = await rewardsToken.balanceOf(owner.address);
-
-        expect(ownerBalAfter - ownerBalBefore).to.eq(rewardBalBefore);
-
-        const rewardBalAfter = await stakingContract.getContractRewardsBalance();
-        const totalBalAfter = await rewardsToken.balanceOf(stakingContract.target);
-        const totalStakedAfter = await stakingContract.totalStaked();
-
-        expect(rewardBalAfter).to.eq(0n);
-        expect(totalBalBefore - totalBalAfter).to.eq(rewardBalBefore);
-        expect(totalStakedAfter).to.eq(totalStakedBefore);
-      });
-    });
-
-    describe("Staking with Deflationary Token", () => {
-      let stakingToken : DeflERC20Mock;
-      let staking : StakingERC20;
-      let transferAmtStk : bigint;
-      let tokenBalAfterStk : bigint;
-      let totalStakedAfterStk : bigint;
-      let contractBalAfterStk : bigint;
-
-      const stakeAmt = ethers.parseEther("291");
-
-      it("Should correctly account staked amount on #stake()", async () => {
-        const stakingTokenFactory = await hre.ethers.getContractFactory("DeflERC20Mock");
-        stakingToken = await stakingTokenFactory.deploy("Deflationary Token", "DTK");
-
-        staking = await stakingFactory.deploy(
-          stakingToken.target,
-          config.rewardsToken,
-          config.rewardsPerPeriod,
-          config.periodLength,
-          config.timeLockPeriod,
-          owner.address
-        ) as StakingERC20;
-
-        const transferFeeStk = await stakingToken.getFee(stakeAmt);
-
-        await stakingToken.connect(owner).transfer(
-          edgeStaker.address,
-          hre.ethers.parseEther("1000")
-        );
-
-        await stakingToken.connect(edgeStaker).approve(
-          staking.target,
-          stakeAmt
-        );
-
-        const tokenBalBefore = await stakingToken.balanceOf(edgeStaker.address);
-        const totalStakedBefore = await staking.totalStaked();
-        const contractBalBefore = await stakingToken.balanceOf(staking.target);
-
-        transferAmtStk = stakeAmt - transferFeeStk;
-
-        // stake and check event in one go
-        await expect(
-          staking.connect(edgeStaker).stake(stakeAmt)
-        ).to.emit(staking, STAKED_EVENT)
-          .withArgs(edgeStaker.address, stakeAmt, transferAmtStk, stakingToken.target);
-
-        tokenBalAfterStk = await stakingToken.balanceOf(edgeStaker.address);
-        totalStakedAfterStk = await staking.totalStaked();
-        contractBalAfterStk = await stakingToken.balanceOf(staking.target);
-
-        const stakerData = await staking.stakers(edgeStaker.address);
-
-        expect(stakerData.amountStaked).to.eq(transferAmtStk);
-        expect(totalStakedAfterStk).to.eq(transferAmtStk);
-        expect(tokenBalBefore - tokenBalAfterStk).to.eq(stakeAmt);
-        expect(totalStakedAfterStk - totalStakedBefore).to.eq(transferAmtStk);
-        expect(contractBalAfterStk - contractBalBefore).to.eq(transferAmtStk);
-      });
-
-      it("Should correctly account exit amount with #unstake()", async () => {
-        // withdraw with `exit`
-
-        // this amount should fail, since the actual staked amount is lower
-        await expect(
-          staking.connect(edgeStaker).unstake(stakeAmt, true)
-        ).to.be.revertedWithCustomError(staking, UNEQUAL_UNSTAKE_ERR);
-
-        // exit with correct amount
-        await staking.connect(edgeStaker).unstake(transferAmtStk, true);
-
-        const transferFeeExit = await stakingToken.getFee(transferAmtStk);
-        const transferAmtExit = transferAmtStk - transferFeeExit;
-
-        const tokenBalAfterExit = await stakingToken.balanceOf(edgeStaker.address);
-        const totalStakedAfterExit = await staking.totalStaked();
-        const contractBalAfterExit = await stakingToken.balanceOf(staking.target);
-
-        expect(tokenBalAfterExit - tokenBalAfterStk).to.eq(transferAmtExit);
-        expect(totalStakedAfterStk - totalStakedAfterExit).to.eq(transferAmtStk);
-        expect(totalStakedAfterExit).to.eq(0n);
-        expect(contractBalAfterStk - contractBalAfterExit).to.eq(transferAmtStk);
-      });
-    });
-  });
-
-  describe("Deploy", () => {
-    it("Deployed contract should exist in the DB", async () => {
-      const nameOfContract = contractNames.stakingERC20.contract;
-      const addressOfContract = await stakingContractERC20.getAddress();
-      const contractFromDB = await dbAdapter.getContract(nameOfContract);
-      const stakingArtifact = await hre.artifacts.readArtifact(contractNames.stakingERC20.contract);
-
-      expect({
-        addrs: contractFromDB?.address,
-        label: contractFromDB?.name,
-        abi: JSON.stringify(stakingArtifact.abi),
-      }).to.deep.equal({
-        addrs: addressOfContract,
-        label: nameOfContract,
-        abi: contractFromDB?.abi,
-      });
-    });
-
-    it("Should be deployed with correct args", async () => {
-      const expectedArgs = {
-        rewardsToken: await stakingContractERC20.rewardsToken(),
-        stakingToken: await stakingContractERC20.stakingToken(),
-        rewardsPerPeriod: await stakingContractERC20.rewardsPerPeriod(),
-        periodLength: await stakingContractERC20.periodLength(),
-        timeLockPeriod: await stakingContractERC20.timeLockPeriod(),
-      };
-
-      expect(expectedArgs.rewardsToken).to.eq(config.rewardsToken);
-      expect(expectedArgs.stakingToken).to.eq(config.stakingToken);
-      expect(expectedArgs.rewardsPerPeriod).to.eq(config.rewardsPerPeriod);
-      expect(expectedArgs.periodLength).to.eq(config.periodLength);
-      expect(expectedArgs.timeLockPeriod).to.eq(config.timeLockPeriod);
-    });
-
-    it("Should have correct db and contract versions", async () => {
-      const tag = await acquireLatestGitTag();
-      const contractFromDB = await dbAdapter.getContract(contractNames.stakingERC20.contract);
-      const dbDeployedV = await dbAdapter.versioner.getDeployedVersion();
-
-      expect({
-        dbVersion: contractFromDB?.version,
-        contractVersion: dbDeployedV?.contractsVersion,
-      }).to.deep.equal({
-        dbVersion: dbDeployedV?.dbVersion,
-        contractVersion: tag,
-      });
-    });
-
-    it("Should transfer ownership to the address passed as owner in the config", async () => {
-      const contractOwner = await stakingContractERC20.owner();
-
-      expect(contractOwner).to.eq(owner);
-    });
-  });
-
-  describe("Separate tokens", () => {
-    let staking20 : StakingERC20;
-    let stakingMock : MockERC20;
-    let rewardMock : MockERC20;
-    before(async () => {
-      const stakingMockFactory = await hre.ethers.getContractFactory("MockERC20");
-      stakingMock = await stakingMockFactory.deploy("Meow", "MEOW");
-      rewardMock = await stakingMockFactory.deploy("Meow2", "MEOW2");
-
-      [
-        deployer,
-        owner,
-      ] = await hre.ethers.getSigners();
-
-      const argsForDeploy20 = {
-        stakingToken: await stakingMock.getAddress(),
-        rewardsToken: await rewardMock.getAddress(),
-        rewardsPerPeriod: DEFAULT_REWARDS_PER_PERIOD,
-        periodLength: DEFAULT_PERIOD_LENGTH,
-        timeLockPeriod: DEFAULT_LOCK_TIME,
-        contractOwner: owner,
-      };
-
-      const campaignConfig : DCConfig = await validateConfig({
-        // leave as its until next PR.
-        // eslint-disable-next-line @typescript-eslint/no-non-null-assertion
-        env: process.env.ENV_LEVEL!,
-        mockTokens: "false",
-        deployAdmin: owner,
-        postDeploy: {
-          tenderlyProjectSlug: "string",
-          monitorContracts: false,
-          verifyContracts: false,
-        },
-        owner,
-        stakingERC20Config: argsForDeploy20,
-      });
-
-      const stakingConsts = contractNames.stakingERC20;
-      const campaign = await runZModulesCampaign({
-        config: campaignConfig,
-        missions: [
-          stakingERC20Mission(stakingConsts.contract, stakingConsts.instance),
-        ],
-      });
-
-      staking20 = campaign.state.contracts.stakingERC20;
-    });
-
-    after(async () => {
-      await dbAdapter.dropDB();
-    });
-
-    it("Should deploy contract with mock, provided separetely from campaign", async () => {
-      expect(await staking20.stakingToken()).to.eq(await stakingMock.getAddress());
-      expect(await staking20.rewardsToken()).to.eq(await rewardMock.getAddress());
-    });
-  });
-});+import * as hre from "hardhat";
+import { expect } from "chai";
+import { SignerWithAddress } from "@nomicfoundation/hardhat-ethers/signers";
+import { time } from "@nomicfoundation/hardhat-network-helpers";
+import {
+  DeflERC20Mock,
+  MockERC20,
+  StakingERC20, StakingERC20__factory,
+} from "../typechain";
+import {
+  NO_REWARDS_ERR,
+  TIME_LOCK_NOT_PASSED_ERR,
+  INSUFFICIENT_ALLOWANCE_ERR,
+  INSUFFICIENT_BALANCE_ERR,
+  UNEQUAL_UNSTAKE_ERR,
+  OWNABLE_UNAUTHORIZED_ERR, ZERO_UNSTAKE_ERR,
+} from "./helpers/errors";
+import {
+  WITHDRAW_EVENT,
+  INIT_BALANCE,
+  DEFAULT_STAKED_AMOUNT,
+  calcTotalRewards,
+  STAKED_EVENT,
+  CLAIMED_EVENT,
+  UNSTAKED_EVENT,
+  DEFAULT_REWARDS_PER_PERIOD,
+  DEFAULT_PERIOD_LENGTH,
+  DEFAULT_LOCK_TIME,
+} from "./helpers/staking";
+import { ethers } from "ethers";
+import {
+  DCConfig,
+  IERC20DeployArgs,
+  TestIERC20DeployArgs,
+  contractNames,
+  runZModulesCampaign,
+} from "../src/deploy";
+import { MongoDBAdapter } from "@zero-tech/zdc";
+import { stakingERC20Mission } from "../src/deploy/missions/stakingERC20.mission";
+import { acquireLatestGitTag } from "../src/utils/git-tag/save-tag";
+import { mockERC20Mission } from "../src/deploy/missions/mockERC20.mission";
+import { validateConfig } from "../src/deploy/campaign/environment";
+
+describe("StakingERC20", () => {
+  let deployer : SignerWithAddress;
+  let owner : SignerWithAddress;
+  let stakerA : SignerWithAddress;
+  let stakerB : SignerWithAddress;
+  let stakerC : SignerWithAddress;
+  let stakerD : SignerWithAddress;
+  let stakerF : SignerWithAddress;
+  let notStaker : SignerWithAddress;
+  let edgeStaker : SignerWithAddress;
+
+  let stakingContractERC20 : StakingERC20;
+
+  let stakingToken : MockERC20;
+  let rewardsToken : MockERC20;
+
+  let config : TestIERC20DeployArgs;
+
+  // The amount we increase the `block.timestamp` by whenever we mine manually
+  const timeIncreaseAmount = 5n;
+
+  // Track first stake and most recent stake times
+  let origStakedAtA : bigint;
+  let stakedAtA : bigint;
+  let stakedAtA : bigint;
+  let claimedAtA : bigint;
+  let unstakedAtA : bigint;
+  let amountStakedA = 0n;
+
+  let origStakedAtB : bigint;
+  let stakedAtB : bigint;
+  let origStakedAtC : bigint;
+  let stakedAtC : bigint;
+  let unstakedAtC : bigint;
+  let amountStakedC = 0n;
+
+  let origStakedAtD : bigint;
+  let stakedAtD : bigint;
+
+  let stakedAtF : bigint;
+  let claimedAtF : bigint;
+
+
+  let stakingFactory : StakingERC20__factory;
+
+  let dbAdapter : MongoDBAdapter;
+
+  before(async () => {
+    [
+      deployer,
+      owner,
+      stakerA,
+      stakerB,
+      stakerC,
+      stakerD,
+      stakerF,
+      notStaker,
+      edgeStaker,
+    ] = await hre.ethers.getSigners();
+
+    const argsForDeployERC20 : IERC20DeployArgs = {
+      rewardsPerPeriod: DEFAULT_REWARDS_PER_PERIOD,
+      periodLength: DEFAULT_PERIOD_LENGTH,
+      timeLockPeriod: DEFAULT_LOCK_TIME,
+      contractOwner: owner,
+    };
+
+    const mockTokens = process.env.MOCK_TOKENS as string;
+    const campaignConfig : DCConfig = await validateConfig({
+      // leave as its until next PR.
+      // eslint-disable-next-line @typescript-eslint/no-non-null-assertion
+      env: process.env.ENV_LEVEL!,
+      mockTokens,
+      deployAdmin: deployer,
+      postDeploy: {
+        tenderlyProjectSlug: "string",
+        monitorContracts: false,
+        verifyContracts: false,
+      },
+      owner,
+      stakingERC20Config: argsForDeployERC20,
+    });
+
+    // consts with names
+    const mocksConsts = contractNames.mocks.erc20;
+    const stakingConsts = contractNames.stakingERC20;
+    const difference = "Second";
+    const mockDBname = "Mock20";
+
+    const campaign = await runZModulesCampaign({
+      config: campaignConfig,
+      missions: [
+        mockERC20Mission(mocksConsts.contract, mocksConsts.instance, mockDBname),
+        mockERC20Mission(mocksConsts.contract, `${mocksConsts.instance}${difference}`, `${mockDBname}${difference}`),
+        stakingERC20Mission(stakingConsts.contract, stakingConsts.instance),
+      ],
+    });
+
+    dbAdapter = campaign.dbAdapter;
+
+    const { stakingERC20, mockERC20, mockERC20Second } = campaign;
+
+    stakingToken = mockERC20;
+    rewardsToken = mockERC20Second;
+
+    stakingContractERC20 = stakingERC20;
+
+    config = {
+      // eslint-disable-next-line @typescript-eslint/no-non-null-assertion
+      ...campaignConfig.stakingERC20Config!,
+      stakingToken: await stakingToken.getAddress(),
+      rewardsToken: await rewardsToken.getAddress(),
+    };
+
+    const stakersArr = [
+      owner,
+      stakerA,
+      stakerB,
+      stakerC,
+      stakerD,
+      stakerF,
+    ];
+
+    for (const staker of stakersArr) {
+      await stakingToken.mint(staker.address, INIT_BALANCE);
+      await stakingToken.connect(staker).approve(await stakingContractERC20.getAddress(), hre.ethers.MaxUint256);
+    }
+
+    await rewardsToken.mint(owner.address, INIT_BALANCE);
+
+    // Always start at the same block going forward, disable auto mining for each tx
+    await hre.network.provider.send("evm_setAutomine", [false]);
+    await time.increaseTo(1720000000);
+  });
+
+  after(async () => {
+    await dbAdapter.dropDB();
+  });
+
+  describe("#getContractRewardsBalance", () => {
+    it("Allows a user to see the total rewards remaining in a pool", async () => {
+      const rewardsInPool = await stakingContractERC20.getContractRewardsBalance();
+      const poolBalance = await rewardsToken.balanceOf(await stakingContractERC20.getAddress());
+      expect(rewardsInPool).to.eq(poolBalance);
+    });
+  });
+
+  describe("#stake", () => {
+    it("Can stake an amount successfully", async () => {
+      const stakeBalanceBeforeA = await stakingToken.balanceOf(stakerA.address);
+
+      await stakingContractERC20.connect(stakerA).stake(DEFAULT_STAKED_AMOUNT);
+      const totalStakedBefore = await stakingContractERC20.totalStaked();
+
+      // Always mine block before expects
+      // Always update timestamps after mining a block
+      await stakingContractERC20.connect(stakerA).stake(DEFAULT_STAKED_AMOUNT);
+
+      await time.increase(timeIncreaseAmount);
+      stakedAtA = BigInt(await time.latest());
+      origStakedAtA = stakedAtA;
+
+      amountStakedA = DEFAULT_STAKED_AMOUNT;
+
+      const stakeBalanceAfterA = await stakingToken.balanceOf(stakerA.address);
+      const totalStakedAfter = await stakingContractERC20.totalStaked();
+
+      const stakeBalanceAfterA = await stakeToken.balanceOf(stakerA.address);
+
+      const stakerData = await stakingContractERC20.stakers(stakerA.address);
+      expect(stakeBalanceAfterA).to.eq(stakeBalanceBeforeA - DEFAULT_STAKED_AMOUNT);
+
+      const stakerData = await stakingContractERC20.stakers(stakerA.address);
+
+      expect(stakerData.amountStaked).to.eq(DEFAULT_STAKED_AMOUNT);
+      expect(stakerData.lastUpdatedTimestamp).to.eq(stakedAtA);
+      expect(stakerData.unlockTimestamp).to.eq(stakedAtA + config.timeLockPeriod);
+      expect(stakerData.owedRewards).to.eq(0n);
+
+      expect(totalStakedAfter - totalStakedBefore).to.eq(DEFAULT_STAKED_AMOUNT);
+    });
+
+    it("Can stake a second time as the same user successfully", async () => {
+      const stakeBalanceBeforeA = await stakingToken.balanceOf(stakerA.address);
+      const rewardsBalanceBeforeA = await rewardsToken.balanceOf(stakerA.address);
+
+      const totalStakedBefore = await stakingContractERC20.totalStaked();
+
+      await stakingContractERC20.connect(stakerA).stake(DEFAULT_STAKED_AMOUNT);
+
+      // Mine block for tx
+      await time.increase(timeIncreaseAmount);
+      stakedAtA = BigInt(await time.latest());
+      amountStakedA += DEFAULT_STAKED_AMOUNT;
+
+      const stakerData = await stakingContractERC20.stakers(stakerA.address);
+
+      // Includes the `staker.owedRewards` calculated from second stake addition
+      const pendingRewards = await stakingContractERC20.connect(stakerA).getPendingRewards();
+      const totalStakedAfter = await stakingContractERC20.totalStaked();
+
+      const expectedRewards = calcTotalRewards(
+        [stakedAtA - origStakedAtA],
+        [DEFAULT_STAKED_AMOUNT],
+        config.rewardsPerPeriod,
+        config.periodLength
+      );
+
+      const stakeBalanceAfterA = await stakingToken.balanceOf(stakerA.address);
+      expect(pendingRewards).to.eq(expectedRewards);
+
+      const stakeBalanceAfterA = await stakeToken.balanceOf(stakerA.address);
+      const rewardsBalanceAfterA = await rewardsToken.balanceOf(stakerA.address);
+
+
+      const stakerData = await stakingContractERC20.stakers(stakerA.address);
+
+      // They have gained pending rewards but are not yet given them
+      expect(stakeBalanceAfterA).to.eq(stakeBalanceBeforeA - DEFAULT_STAKED_AMOUNT);
+      expect(rewardsBalanceAfterA).to.eq(rewardsBalanceBeforeA);
+
+      expect(stakerData.amountStaked).to.eq(DEFAULT_STAKED_AMOUNT * 2n);
+      expect(stakerData.unlockTimestamp).to.eq(origStakedAtA + config.timeLockPeriod);
+
+      expect(stakerData.lastUpdatedTimestamp).to.eq(stakedAtA);
+      expect(stakerData.owedRewards).to.eq(expectedRewards);
+
+      expect(totalStakedAfter - totalStakedBefore).to.eq(DEFAULT_STAKED_AMOUNT);
+    });
+
+    it("Can stake as a new user when others are already staked", async () => {
+      const pendingRewards = await stakingContractERC20.connect(stakerB).getPendingRewards();
+
+      const stakeBalanceBefore = await stakingToken.balanceOf(stakerB.address);
+      const rewardsBalanceBefore = await rewardsToken.balanceOf(stakerB.address);
+
+      await stakingContractERC20.connect(stakerB).stake(DEFAULT_STAKED_AMOUNT);
+      // Mine block for tx
+      await time.increase(timeIncreaseAmount);
+      stakedAtB = BigInt(await time.latest());
+      origStakedAtB = stakedAtB;
+
+      const pendingRewards = await stakingContractERC20.connect(stakerB).getPendingRewards();
+
+      const expectedRewards = calcTotalRewards(
+        [stakedAtB - origStakedAtB], // will be the same values
+        [DEFAULT_STAKED_AMOUNT],
+        config.rewardsPerPeriod,
+        config.periodLength
+      );
+
+      const stakeBalanceAfter = await stakingToken.balanceOf(stakerB.address);
+      const rewardsBalanceAfter = await rewardsToken.balanceOf(stakerB.address);
+
+      const stakerData = await stakingContractERC20.stakers(stakerB.address);
+
+      expect(expectedRewards).to.eq(0n);
+      expect(pendingRewards).to.eq(expectedRewards);
+      expect(stakeBalanceAfter).to.eq(stakeBalanceBefore - DEFAULT_STAKED_AMOUNT);
+      expect(rewardsBalanceAfter).to.eq(0n);
+      expect(rewardsBalanceAfter).to.eq(rewardsBalanceBefore);
+
+      expect(stakerData.amountStaked).to.eq(DEFAULT_STAKED_AMOUNT);
+      expect(stakerData.unlockTimestamp).to.eq(origStakedAtB + config.timeLockPeriod);
+
+      expect(stakerData.lastUpdatedTimestamp).to.eq(stakedAtB);
+      expect(stakerData.owedRewards).to.eq(expectedRewards);
+    });
+
+    it("Fails when the staker doesn't have the funds to stake", async () => {
+      // Using the `await expect(...).to.be.revertedWithCustomError` syntax doesn't work
+      // when automining is off and we cant call to mine in the hook, or call the expect on
+      // the `time.increase()` call.
+      await hre.network.provider.send("evm_setAutomine", [true]);
+
+      await expect(
+        stakingContractERC20.connect(notStaker).stake(amount)
+      ).to.be.revertedWithCustomError(rewardsToken, INSUFFICIENT_ALLOWANCE_ERR)
+        .withArgs(stakingContractERC20.target, 0n, DEFAULT_STAKED_AMOUNT);
+
+    it("Fails when the staker tries to stake 0", async () => {
+      // Then after we allow funds, it will fail on balance
+      await stakingToken.connect(notStaker).approve(await stakingContractERC20.getAddress(), DEFAULT_STAKED_AMOUNT);
+
+      const balance = await stakingToken.balanceOf(notStaker.address);
+      await expect(
+        stakingContractERC20.connect(notStaker).stake(DEFAULT_STAKED_AMOUNT)
+      ).to.be.revertedWithCustomError(stakingToken, INSUFFICIENT_BALANCE_ERR)
+        .withArgs(notStaker.address, balance, DEFAULT_STAKED_AMOUNT);
+
+      await hre.network.provider.send("evm_setAutomine", [false]);
+    });
+  });
+
+  describe("#getRemainingLockTime", () => {
+    it("Allows the user to view the remaining time lock period for a stake", async () => {
+      const remainingLockTime = await stakingContractERC20.connect(stakerA).getRemainingLockTime();
+      const latest = await time.latest();
+
+      const stakeData = await stakingContractERC20.stakers(stakerA.address);
+
+      // Original lock period and remaining lock period time difference should be the same as
+      // the difference between the latest timestamp and that token's stake timestamp
+      expect(remainingLockTime).to.eq((stakeData.unlockTimestamp - BigInt(latest)));
+    });
+
+    it("Returns 0 for a user that's passed their lock time", async () => {
+      await time.increase(config.timeLockPeriod);
+
+      const remainingLockTime = await stakingContractERC20.connect(stakerA).getRemainingLockTime();
+      expect(remainingLockTime).to.eq(0n);
+    });
+
+    it("Returns 0 for a user that has not staked", async () => {
+      const remainingLockTime = await stakingContractERC20.connect(notStaker).getRemainingLockTime();
+      expect(remainingLockTime).to.eq(0n);
+    });
+  });
+
+  describe("#getPendingRewards", () => {
+    it("Allows the user to view the pending rewards for a stake", async () => {
+      const pendingRewards = await stakingContractERC20.connect(stakerA).getPendingRewards();
+
+      const expectedRewards = calcTotalRewards(
+        [BigInt(await time.latest()) - stakedAtA, stakedAtA - origStakedAtA],
+        [amountStakedA, DEFAULT_STAKED_AMOUNT],
+        config.rewardsPerPeriod,
+        config.periodLength
+      );
+
+      // It will always provide the correct value for the rewards owed to
+      // the user, even when the contract does not have the balance for it
+      const contractBalance = await rewardsToken.balanceOf(await stakingContractERC20.getAddress());
+
+      expect(contractBalance).to.eq(0n);
+      expect(pendingRewards).to.eq(expectedRewards);
+    });
+
+    it("Returns 0 for a user that has not staked", async () => {
+      const pendingRewards = await stakingContractERC20.connect(notStaker).getPendingRewards();
+      expect(pendingRewards).to.eq(0n);
+    });
+
+    it("Returns 0 for a user that has staked but not passed a time period", async () => {
+      await hre.network.provider.send("evm_setAutomine", [false]);
+
+      await stakingContractERC20.connect(stakerD).stake(DEFAULT_STAKED_AMOUNT);
+
+      await time.increase(timeIncreaseAmount);
+      stakedAtD = BigInt(await time.latest());
+      origStakedAtD = stakedAtD;
+
+      const stakerData = await stakingContractERC20.stakers(stakerD.address);
+
+      const pendingRewards = await stakingContractERC20.connect(stakerD).getPendingRewards();
+
+      expect(pendingRewards).to.eq(0n);
+      expect(stakerData.owedRewards).to.eq(0n);
+      expect(stakerData.lastUpdatedTimestamp).to.eq(stakedAtD);
+      expect(stakerData.unlockTimestamp).to.eq(origStakedAtD + config.timeLockPeriod);
+      expect(stakerData.amountStaked).to.eq(DEFAULT_STAKED_AMOUNT);
+    });
+  });
+
+  describe("#claim", () => {
+    it("Allows the user to claim their rewards", async () => {
+      await time.increase(config.timeLockPeriod);
+      const latest = BigInt(await time.latest());
+
+      // We calculate with two transactions worth of additional time because we know the
+      // timestamp is modified from the transfer of funds as well as `claim` execution
+      const expectedRewards = calcTotalRewards(
+        [latest + (timeIncreaseAmount * 2n) - stakedAtA, stakedAtA - origStakedAtA],
+        [amountStakedA, DEFAULT_STAKED_AMOUNT],
+        config.rewardsPerPeriod,
+        config.periodLength
+      );
+
+      // Give staking contract balance to pay rewards
+      await rewardsToken.connect(owner).transfer(
+        await stakingContractERC20.getAddress(),
+        expectedRewards
+      );
+      await time.increase(timeIncreaseAmount);
+
+      const totalStakedBefore = await stakingContractERC20.totalStaked();
+      const rewardsBalanceBefore = await rewardsToken.balanceOf(stakerA.address);
+
+      await stakingContractERC20.connect(stakerA).claim();
+      await time.increase(timeIncreaseAmount);
+      claimedAtA = BigInt(await time.latest());
+
+      const totalStakedAfter = await stakingContractERC20.totalStaked();
+
+      const stakerData = await stakingContractERC20.stakers(stakerA.address);
+
+      const rewardsBalanceAfter = await rewardsToken.balanceOf(stakerA.address);
+
+      expect(rewardsBalanceAfter).to.eq(rewardsBalanceBefore + expectedRewards);
+      expect(stakerData.owedRewards).to.eq(0n);
+
+      expect(totalStakedAfter).to.eq(totalStakedBefore);
+    });
+
+    it("Fails when the user has never staked", async () => {
+      // `onlyUnlocked` is the first thing checked in this flow
+      // and fails when the user has no set unlock timestamp
+      await hre.network.provider.send("evm_setAutomine", [true]);
+
+      await expect(
+        stakingContractERC20.connect(notStaker).claim()
+      ).to.be.revertedWithCustomError(stakingContractERC20, TIME_LOCK_NOT_PASSED_ERR);
+    });
+
+    it("Fails when the contract has no rewards", async () => {
+      // call to claim without first transferring rewards to the contract
+      await expect(
+        // we are using `stakerB` here, because the check would only hit if the
+        // user who calls actually has rewards to claim
+        // otherwise, if user has 0 rewards, the check for rewards availability will not hit
+        stakingContractERC20.connect(stakerB).claim()
+      ).to.be.revertedWithCustomError(stakingContractERC20, NO_REWARDS_ERR);
+    });
+
+    it("Fails when the user has not passed their lock time", async () => {
+      await stakingContractERC20.connect(stakerC).stake(DEFAULT_STAKED_AMOUNT);
+
+      await expect(
+        stakingContractERC20.connect(stakerC).claim()
+      ).to.be.revertedWithCustomError(stakingContractERC20, TIME_LOCK_NOT_PASSED_ERR);
+
+      // Reset
+      await stakingContractERC20.connect(stakerC).unstake(DEFAULT_STAKED_AMOUNT, true);
+
+      await hre.network.provider.send("evm_setAutomine", [false]);
+    });
+  });
+
+  describe("#unstake", () => {
+    it("Allows a user to unstake partially and updates `totalStaked`", async () => {
+      await time.increase(config.periodLength * 7n);
+
+      // Unstake half of the original stake
+      const amount = amountStakedA / 2n;
+      const rewardsBalanceBefore = await rewardsToken.balanceOf(stakerA.address);
+      const stakeTokenBalanceBefore = await stakingToken.balanceOf(stakerA.address);
+
+      // Calculate the rewards we expect after the next 3 transactions have occurred.
+      const expectedRewards = calcTotalRewards(
+        [BigInt(await time.latest()) + timeIncreaseAmount * 2n - claimedAtA],
+        [amountStakedA],
+        config.rewardsPerPeriod,
+        config.periodLength
+      );
+
+      // Give staking contract balance to pay rewards
+      await rewardsToken.connect(owner).transfer(
+        await stakingContractERC20.getAddress(),
+        expectedRewards
+      );
+      await time.increase(timeIncreaseAmount);
+
+      const totalStakedBefore = await stakingContractERC20.totalStaked();
+
+      await stakingContractERC20.connect(stakerA).unstake(amount, false);
+      await time.increase(timeIncreaseAmount);
+      unstakedAtA = BigInt(await time.latest());
+
+      const totalStakedAfter = await stakingContractERC20.totalStaked();
+
+      const rewardsBalanceAfter = await rewardsToken.balanceOf(stakerA.address);
+      const stakeTokenBalanceAfter = await stakingToken.balanceOf(stakerA.address);
+
+      expect(stakeTokenBalanceAfter).to.eq(stakeTokenBalanceBefore + amount);
+      expect(rewardsBalanceAfter).to.eq(rewardsBalanceBefore + expectedRewards);
+
+      const stakerData = await stakingContractERC20.stakers(stakerA.address);
+      expect(stakerData.amountStaked).to.eq(amountStakedA - amount);
+      expect(stakerData.lastUpdatedTimestamp).to.eq(unstakedAtA);
+      expect(stakerData.unlockTimestamp).to.eq(origStakedAtA + config.timeLockPeriod);
+      expect(stakerData.owedRewards).to.eq(0n);
+
+      expect(totalStakedBefore - totalStakedAfter).to.eq(amount);
+
+      // Update the amount the user has left staked in the contract
+      amountStakedA -= amount;
+    });
+
+    it("Allows a user to fully withdraw their entire staked amount and delete the Staker struct", async () => {
+      await time.increase(config.periodLength * 11n);
+
+      const rewardsBalanceBefore = await rewardsToken.balanceOf(stakerA.address);
+      const stakeTokenBalanceBefore = await stakingToken.balanceOf(stakerA.address);
+
+      const expectedRewards = calcTotalRewards(
+        [BigInt(await time.latest()) + timeIncreaseAmount * 2n - unstakedAtA],
+        [amountStakedA],
+        config.rewardsPerPeriod,
+        config.periodLength
+      );
+
+      // Give staking contract balance to pay rewards
+      await rewardsToken.connect(owner).transfer(
+        await stakingContractERC20.getAddress(),
+        expectedRewards
+      );
+      await time.increase(timeIncreaseAmount);
+
+      await stakingContractERC20.connect(stakerA).unstake(amountStakedA, false);
+      await time.increase(timeIncreaseAmount);
+      unstakedAtA = BigInt(await time.latest());
+
+      const rewardsBalanceAfter = await rewardsToken.balanceOf(stakerA.address);
+      const stakeTokenBalanceAfter = await stakingToken.balanceOf(stakerA.address);
+
+      expect(stakeTokenBalanceAfter).to.eq(stakeTokenBalanceBefore + amountStakedA);
+      expect(rewardsBalanceAfter).to.eq(rewardsBalanceBefore + expectedRewards);
+
+      const stakerData = await stakingContractERC20.stakers(stakerA.address);
+
+      // Verify all values are reset to 0 after full withdrawal
+      expect(stakerData.amountStaked).to.eq(0n);
+      expect(stakerData.lastUpdatedTimestamp).to.eq(0n);
+      expect(stakerData.unlockTimestamp).to.eq(0n);
+      expect(stakerData.owedRewards).to.eq(0n);
+    });
+
+    it("Fails when unstaking 0 amount", async () => {
+      await hre.network.provider.send("evm_setAutomine", [true]);
+
+      await expect(
+        stakingContractERC20.connect(stakerA).unstake(0, false)
+      ).to.be.revertedWithCustomError(stakingContractERC20, ZERO_UNSTAKE_ERR);
+    });
+
+    it("Fails when the user has never staked", async () => {
+      await expect(
+        stakingContractERC20.connect(notStaker).unstake(DEFAULT_STAKED_AMOUNT, false)
+      ).to.be.revertedWithCustomError(stakingContractERC20, UNEQUAL_UNSTAKE_ERR);
+    });
+
+    it("Fails when the user has not passed their lock time", async () => {
+      await stakingContractERC20.connect(stakerC).stake(DEFAULT_STAKED_AMOUNT);
+      origStakedAtC = BigInt(await time.latest());
+      stakedAtC = origStakedAtC;
+
+      const pendingRewards = await stakingContractERC20.connect(stakerC).getPendingRewards();
+
+      // Restaking for the first time, do not add to old value
+      amountStakedC = DEFAULT_STAKED_AMOUNT;
+
+      const stakerData = await stakingContractERC20.stakers(stakerC.address);
+
+      expect(stakerData.unlockTimestamp).to.eq(origStakedAtC + config.timeLockPeriod);
+      expect(stakerData.amountStaked).to.eq(amountStakedC);
+      expect(stakerData.owedRewards).to.eq(pendingRewards);
+      expect(stakerData.lastUpdatedTimestamp).to.eq(stakedAtC);
+
+      // Fail to unstake with rewards when not passed time lock period
+      await expect(
+        stakingContractERC20.connect(stakerC).unstake(DEFAULT_STAKED_AMOUNT, false)
+      ).to.be.revertedWithCustomError(stakingContractERC20, TIME_LOCK_NOT_PASSED_ERR);
+    });
+
+    it("Fails when the user tries to unstake more than they have staked", async () => {
+      await time.increase(config.timeLockPeriod);
+
+      await expect(
+        stakingContractERC20.connect(stakerC).unstake(amountStakedC + 1n, false)
+      ).to.be.revertedWithCustomError(stakingContractERC20, UNEQUAL_UNSTAKE_ERR);
+
+      await hre.network.provider.send("evm_setAutomine", [false]);
+    });
+  });
+
+  describe("#unstake with 'exit'", () => {
+    it("Allows a user to partially unstake without rewards using 'exit' and updates `totalStaked`", async () => {
+      await time.increase(config.periodLength * 2n);
+
+      const totalStakedBefore = await stakingContractERC20.totalStaked();
+      const stakeBalanceBefore = await stakingToken.balanceOf(stakerC.address);
+      const rewardsBalanceBefore = await rewardsToken.balanceOf(stakerC.address);
+
+      // +2 to account for the prior two failures each incrementing +1
+      const expectedRewards = calcTotalRewards(
+        [BigInt(await time.latest()) + timeIncreaseAmount + 2n - origStakedAtC],
+        [DEFAULT_STAKED_AMOUNT],
+        config.rewardsPerPeriod,
+        config.periodLength
+      );
+
+      // Allows unstaking with 'exit' before the time lock is over
+      const amount = DEFAULT_STAKED_AMOUNT / 2n;
+      await stakingContractERC20.connect(stakerC).unstake(amount, true);
+      await time.increase(timeIncreaseAmount);
+
+      unstakedAtC = BigInt(await time.latest());
+      amountStakedC -= amount;
+
+      const totalStakedAfter = await stakingContractERC20.totalStaked();
+      const stakeBalanceAfter = await stakingToken.balanceOf(stakerC.address);
+      const rewardsBalanceAfter = await rewardsToken.balanceOf(stakerC.address);
+
+      // Confirm they have pending rewards but don't receive them
+      expect(stakeBalanceAfter).to.eq(stakeBalanceBefore + amount);
+      expect(rewardsBalanceAfter).to.eq(rewardsBalanceBefore);
+
+      const stakerData = await stakingContractERC20.stakers(stakerC.address);
+
+      expect(stakerData.amountStaked).to.eq(amount);
+      expect(stakerData.lastUpdatedTimestamp).to.eq(unstakedAtC);
+      expect(stakerData.unlockTimestamp).to.eq(origStakedAtC + config.timeLockPeriod);
+      expect(stakerData.owedRewards).to.eq(expectedRewards);
+      expect(totalStakedBefore - totalStakedAfter).to.eq(amount);
+    });
+
+    it("Allows a user to fully unstake without rewards using 'exit' and claim later", async () => {
+      await time.increase(config.periodLength * 3n);
+
+      const stakeBalanceBefore = await stakingToken.balanceOf(stakerC.address);
+      const rewardsBalanceBefore = await rewardsToken.balanceOf(stakerC.address);
+
+      const amount = DEFAULT_STAKED_AMOUNT / 2n;
+      await stakingContractERC20.connect(stakerC).unstake(amount, true);
+      await time.increase(timeIncreaseAmount);
+
+      const exitTime = BigInt(await time.latest());
+
+      const pendingRewards = await stakingContractERC20.connect(stakerC).getPendingRewards();
+
+      const stakeBalanceAfter = await stakingToken.balanceOf(stakerC.address);
+      const rewardsBalanceAfterUnstake = await rewardsToken.balanceOf(stakerC.address);
+
+      // Confirm they have pending rewards but don't receive them
+      expect(stakeBalanceAfter).to.eq(stakeBalanceBefore + amount);
+      expect(rewardsBalanceAfterUnstake).to.eq(rewardsBalanceBefore);
+
+      const stakerData = await stakingContractERC20.stakers(stakerC.address);
+
+      // Fails, why does this not delete the struct properly?
+      expect(stakerData.amountStaked).to.eq(0n);
+      expect(stakerData.lastUpdatedTimestamp).to.eq(exitTime);
+      expect(stakerData.unlockTimestamp).to.eq(stakedAtC + config.timeLockPeriod);
+      expect(stakerData.owedRewards).to.eq(pendingRewards);
+
+      unstakedAtC = BigInt(await time.latest());
+      amountStakedC -= amount;
+
+      // Give staking contract balance to pay rewards
+      await rewardsToken.connect(owner).transfer(
+        await stakingContractERC20.getAddress(),
+        pendingRewards
+      );
+      await time.increase(timeIncreaseAmount);
+
+      // claim all rewards to delete struct
+      await stakingContractERC20.connect(stakerC).claim();
+      await time.increase(timeIncreaseAmount);
+
+      // Confirm we got all the balances we're owed
+      const rewardsBalanceAfterClaim = await rewardsToken.balanceOf(stakerC.address);
+      expect(rewardsBalanceAfterClaim).to.eq(stakerData.owedRewards);
+
+      // validate struct has been deleted
+      const stakerDataAfterClaim = await stakingContractERC20.stakers(stakerC.address);
+      expect(stakerDataAfterClaim.amountStaked).to.eq(0n);
+      expect(stakerDataAfterClaim.lastUpdatedTimestamp).to.eq(0n);
+      expect(stakerDataAfterClaim.unlockTimestamp).to.eq(0n);
+      expect(stakerDataAfterClaim.owedRewards).to.eq(0n);
+    });
+
+    it("Fails when the user has never staked", async () => {
+      await hre.network.provider.send("evm_setAutomine", [true]);
+
+      await expect(
+        stakingContractERC20.connect(notStaker).unstake(1, true)
+      ).to.be.revertedWithCustomError(stakingContractERC20, UNEQUAL_UNSTAKE_ERR);
+
+      await hre.network.provider.send("evm_setAutomine", [false]);
+    });
+
+    it("Unstakes with `exit` when the user has not passed their lock time", async () => {
+      await stakingContractERC20.connect(stakerC).stake(DEFAULT_STAKED_AMOUNT);
+      await time.increase(timeIncreaseAmount);
+      stakedAtC = BigInt(await time.latest());
+
+      // Fully withdrew stake previously, so expect a new unlock time
+      origStakedAtC = stakedAtC;
+      amountStakedC = DEFAULT_STAKED_AMOUNT;
+
+
+      // unstake without rewards when not passed time lock period
+      await stakingContractERC20.connect(stakerC).unstake(DEFAULT_STAKED_AMOUNT, true);
+      await time.increase(timeIncreaseAmount);
+      const exitTime = BigInt(await time.latest());
+
+      const pendingRewards = await stakingContractERC20.connect(stakerC).getPendingRewards();
+
+      const stakerData = await stakingContractERC20.stakers(stakerC.address);
+
+      expect(stakerData.amountStaked).to.eq(0n);
+      expect(stakerData.unlockTimestamp).to.eq(origStakedAtC + config.timeLockPeriod);
+      expect(stakerData.owedRewards).to.eq(pendingRewards);
+      expect(stakerData.lastUpdatedTimestamp).to.eq(exitTime);
+    });
+
+    it("Fails when the user tries to unstake more than they have staked", async () => {
+      await hre.network.provider.send("evm_setAutomine", [true]);
+
+      await expect(
+        stakingContractERC20.connect(stakerC).unstake(amountStakedC + 1n, true)
+      ).to.be.revertedWithCustomError(stakingContractERC20, UNEQUAL_UNSTAKE_ERR);
+
+      await hre.network.provider.send("evm_setAutomine", [false]);
+    });
+  });
+
+  describe("#withdrawLeftoverRewards", () => {
+    it("Allows the admin to withdraw leftover rewards", async () => {
+      const amount = 1000n;
+      await rewardsToken.connect(owner).transfer(
+        await stakingContractERC20.getAddress(),
+        amount
+      );
+      await time.increase(timeIncreaseAmount);
+
+      const rewardsBalanceBefore = await rewardsToken.balanceOf(owner.address);
+      const contractRewardsBalanceBefore = await stakingContractERC20.getContractRewardsBalance();
+
+      await stakingContractERC20.connect(owner).withdrawLeftoverRewards();
+      await time.increase(timeIncreaseAmount);
+
+      const rewardsBalanceAfter = await rewardsToken.balanceOf(owner.address);
+      const contractRewardsBalanceAfter = await stakingContractERC20.getContractRewardsBalance();
+
+      expect(rewardsBalanceAfter).to.eq(rewardsBalanceBefore + amount);
+      expect(contractRewardsBalanceAfter).to.eq(contractRewardsBalanceBefore - amount);
+      expect(contractRewardsBalanceAfter).to.eq(0n);
+    });
+
+    it("Fails when the caller is not the admin", async () => {
+      await hre.network.provider.send("evm_setAutomine", [true]);
+
+      await expect(
+        stakingContractERC20.connect(notStaker).withdrawLeftoverRewards()
+      ).to.be.revertedWithCustomError(stakingContractERC20, OWNABLE_UNAUTHORIZED_ERR)
+        .withArgs(notStaker.address);
+    });
+
+    it("Fails when the contract has no rewards left to withdraw", async () => {
+      await expect(
+        stakingContractERC20.connect(owner).withdrawLeftoverRewards()
+      ).to.be.revertedWithCustomError(stakingContractERC20, NO_REWARDS_ERR);
+
+      await hre.network.provider.send("evm_setAutomine", [false]);
+    });
+  });
+
+  describe("Events", () => {
+    it("Emits a Staked event when a user stakes", async () => {
+      await hre.network.provider.send("evm_setAutomine", [true]);
+
+      await expect(
+        stakingContractERC20.connect(stakerF).stake(DEFAULT_STAKED_AMOUNT)
+      ).to.emit(stakingContractERC20, STAKED_EVENT)
+        .withArgs(stakerF.address, DEFAULT_STAKED_AMOUNT, DEFAULT_STAKED_AMOUNT, config.stakingToken);
+
+      stakedAtF = BigInt(await time.latest());
+
+      await hre.network.provider.send("evm_setAutomine", [false]);
+    });
+
+    it("Emits a Claimed event when a user claims rewards", async () => {
+      await time.increase(config.timeLockPeriod);
+
+      // Calculate for future transactions. +5 for manual time increase in transfer,
+      // and an extra + 1 for auto time increase when calling `claim`
+      const expectedRewards = calcTotalRewards(
+        [BigInt(await time.latest()) + timeIncreaseAmount + 1n - stakedAtF],
+        [DEFAULT_STAKED_AMOUNT],
+        config.rewardsPerPeriod,
+        config.periodLength
+      );
+
+      await rewardsToken.connect(owner).transfer(
+        await stakingContractERC20.getAddress(),
+        expectedRewards
+      );
+      await time.increase(timeIncreaseAmount);
+
+      await hre.network.provider.send("evm_setAutomine", [true]);
+
+      await expect(
+        stakingContractERC20.connect(stakerF).claim()
+      ).to.emit(stakingContractERC20, CLAIMED_EVENT)
+        .withArgs(stakerF.address, expectedRewards, config.rewardsToken);
+
+      claimedAtF = BigInt(await time.latest());
+
+      await hre.network.provider.send("evm_setAutomine", [false]);
+    });
+
+    it("Emits an Unstaked event when a user unstakes", async () => {
+      await time.increase(config.periodLength * 3n);
+
+      // Calculate for future transactions. +5 for manual time increase in transfer,
+      // and an extra + 1 for auto time increase when calling `claim`
+      const expectedRewards = calcTotalRewards(
+        [BigInt(await time.latest()) + timeIncreaseAmount + 1n - claimedAtF],
+        [DEFAULT_STAKED_AMOUNT],
+        config.rewardsPerPeriod,
+        config.periodLength
+      );
+
+      await rewardsToken.connect(owner).transfer(
+        await stakingContractERC20.getAddress(),
+        expectedRewards
+      );
+      await time.increase(timeIncreaseAmount);
+
+      const stakerData = await stakingContractERC20.stakers(stakerF.address);
+
+      await hre.network.provider.send("evm_setAutomine", [true]);
+
+      await expect(
+        stakingContractERC20.connect(stakerF).unstake(stakerData.amountStaked / 2n, false)
+      ).to.emit(stakingContractERC20, UNSTAKED_EVENT)
+        .withArgs(stakerF.address, stakerData.amountStaked / 2n, config.stakingToken);
+
+      await hre.network.provider.send("evm_setAutomine", [false]);
+    });
+
+    it("Emits an Unstaked event when a user exits with unstake", async () => {
+      await time.increase(config.periodLength * 7n);
+
+      const stakerData = await stakingContractERC20.stakers(stakerF.address);
+
+      const rewardsBalanceBefore = await rewardsToken.balanceOf(stakerF.address);
+      const stakeBalanceBefore = await stakingToken.balanceOf(stakerF.address);
+
+      await hre.network.provider.send("evm_setAutomine", [true]);
+
+      await expect(
+        stakingContractERC20.connect(stakerF).unstake(stakerData.amountStaked, true)
+      ).to.emit(stakingContractERC20, UNSTAKED_EVENT)
+        .withArgs(stakerF.address, stakerData.amountStaked, config.stakingToken);
+
+      const rewardsBalanceAfter = await rewardsToken.balanceOf(stakerF.address);
+      const stakeBalanceAfter = await stakingToken.balanceOf(stakerF.address);
+
+      expect(rewardsBalanceAfter).to.eq(rewardsBalanceBefore);
+      expect(stakeBalanceAfter).to.eq(stakeBalanceBefore + stakerData.amountStaked);
+
+      const pendingRewards = await stakingContractERC20.connect(stakerF).getPendingRewards();
+      // fund the contract
+      await rewardsToken.connect(owner).transfer(
+        await stakingContractERC20.getAddress(),
+        pendingRewards
+      );
+
+      // claim to clear the struct
+      await stakingContractERC20.connect(stakerF).claim();
+
+      const stakerDataAfter = await stakingContractERC20.stakers(stakerF.address);
+
+      // make sure the struct is cleared
+      expect(stakerDataAfter.amountStaked).to.eq(0n);
+      expect(stakerDataAfter.lastUpdatedTimestamp).to.eq(0n);
+      expect(stakerDataAfter.unlockTimestamp).to.eq(0n);
+      expect(stakerDataAfter.owedRewards).to.eq(0n);
+    });
+
+    it("Emits 'LeftoverRewardsWithdrawn' event when the admin withdraws", async () => {
+      const balance = await rewardsToken.balanceOf(await stakingContractERC20.getAddress());
+
+      let amount = balance;
+      if (balance === 0n) {
+        amount = 1231231n;
+        await rewardsToken.connect(owner).transfer(
+          await stakingContractERC20.getAddress(),
+          amount
+        );
+      }
+
+      await expect(
+        stakingContractERC20.connect(owner).withdrawLeftoverRewards()
+      ).to.emit(stakingContractERC20, WITHDRAW_EVENT)
+        .withArgs(owner.address, amount);
+
+      // turn off automine?
+    });
+  });
+
+  describe("Special Cases", async () => {
+    describe("Exiting", () => {
+      // eslint-disable-next-line max-len
+      it("#exit from staking should yield the same rewards for partial and full exit within `unlockTimestamp` rules", async () => {
+        await hre.network.provider.send("evm_setAutomine", [true]);
+
+        await rewardsToken.connect(owner).transfer(
+          stakingContractERC20.target,
+          1000000n
+        );
+        await time.increase(timeIncreaseAmount);
+
+        const stakeAmt = 100n;
+
+        await stakingContractERC20.connect(edgeStaker).stake(stakeAmt);
+        const stakeTime = BigInt(await time.latest());
+
+        // partially exit before timelock passed
+        const halfStakeAmt = stakeAmt / 2n;
+        await stakingContractERC20.connect(edgeStaker).unstake(halfStakeAmt, true);
+        const unstakeTime = BigInt(await time.latest());
+
+        // No rewards were transferred, should be zero
+        const balAfterExit = await rewardsToken.balanceOf(edgeStaker.address);
+
+        const timeToRewards = config.timeLockPeriod + config.periodLength * 2n;
+        await time.increase(timeToRewards);
+
+        await stakingContractERC20.connect(edgeStaker).claim();
+
+        const firstClaimTime = BigInt(await time.latest());
+        const balAfterFirstClaim = await rewardsToken.balanceOf(edgeStaker.address);
+
+        const rewardsForHalfStake = calcTotalRewards(
+          [firstClaimTime - unstakeTime, unstakeTime - stakeTime],
+          [halfStakeAmt, stakeAmt],
+          config.rewardsPerPeriod,
+          config.periodLength
+        );
+
+        // should get rewards for the half-stake since he exited before rewards started generating
+        expect(balAfterFirstClaim - balAfterExit).to.eq(rewardsForHalfStake);
+
+        const {
+          owedRewards: owedRewardsAfterTimelock,
+          amountStaked,
+        } = await stakingContractERC20.stakers(edgeStaker.address);
+        // zero rewards cause he just got them all
+        expect(owedRewardsAfterTimelock).to.eq(0n);
+        expect(amountStaked).to.eq(halfStakeAmt);
+
+        // increase time to generate rewards for the new period
+        await time.increase(timeToRewards);
+
+        // fully exit
+        await stakingContractERC20.connect(edgeStaker).unstake(halfStakeAmt, true);
+        const remainderUnstakeTime = BigInt(await time.latest());
+
+        const rewardsForHalfStakeUpdate = calcTotalRewards(
+          [remainderUnstakeTime - firstClaimTime],
+          [halfStakeAmt],
+          config.rewardsPerPeriod,
+          config.periodLength
+        );
+
+        const {
+          owedRewards: owedRewardsAfterExit,
+          amountStaked: stakedAfterExit,
+        } = await stakingContractERC20.stakers(edgeStaker.address);
+        expect(owedRewardsAfterExit).to.eq(rewardsForHalfStakeUpdate);
+        expect(stakedAfterExit).to.eq(0n);
+
+        // even though he exited, rewards have been generated, so he should be able to claim them
+        // even though he doesn't have stake in anymore
+        await stakingContractERC20.connect(edgeStaker).claim();
+
+        // now make sure staker struct got deleted
+        const stakerDataFinal = await stakingContractERC20.stakers(edgeStaker.address);
+        expect(stakerDataFinal.amountStaked).to.eq(0n);
+        expect(stakerDataFinal.lastUpdatedTimestamp).to.eq(0n);
+        expect(stakerDataFinal.unlockTimestamp).to.eq(0n);
+        expect(stakerDataFinal.owedRewards).to.eq(0n);
+
+        const balAfterClaim = await rewardsToken.balanceOf(edgeStaker.address);
+        expect(balAfterClaim - balAfterFirstClaim).to.eq(rewardsForHalfStakeUpdate);
+      });
+
+      it("should let the user who exits fully after timelock to claim all his available rewards", async () => {
+        await rewardsToken.connect(owner).transfer(
+          stakingContractERC20.target,
+          1000000n
+        );
+
+        const stakeAmt = 100n;
+
+        await stakingContractERC20.connect(edgeStaker).stake(stakeAmt);
+        const stakeTime = BigInt(await time.latest());
+
+        await time.increase(config.timeLockPeriod + config.periodLength * 2n);
+
+        // fully unstake
+        await stakingContractERC20.connect(edgeStaker).unstake(stakeAmt, true);
+        const unstakeTime = BigInt(await time.latest());
+
+        const rewardsForFullStake = calcTotalRewards(
+          [unstakeTime - stakeTime],
+          [stakeAmt],
+          config.rewardsPerPeriod,
+          config.periodLength
+        );
+
+        const {
+          owedRewards: owedRewardsInitial,
+        } = await stakingContractERC20.stakers(edgeStaker.address);
+
+        expect(owedRewardsInitial).to.eq(rewardsForFullStake);
+
+        const balAfterExit = await rewardsToken.balanceOf(edgeStaker.address);
+
+        await stakingContractERC20.connect(edgeStaker).claim();
+
+        const {
+          owedRewards: owedRewardsAfterClaim,
+          amountStaked: amountStakedAfterClaim,
+          unlockTimestamp,
+          lastUpdatedTimestamp,
+        } = await stakingContractERC20.stakers(edgeStaker.address);
+
+        expect(owedRewardsAfterClaim).to.eq(0n);
+        expect(amountStakedAfterClaim).to.eq(0n);
+        expect(unlockTimestamp).to.eq(0n);
+        expect(lastUpdatedTimestamp).to.eq(0n);
+
+        const balAfterClaim = await rewardsToken.balanceOf(edgeStaker.address);
+
+        expect(balAfterClaim - balAfterExit).to.eq(rewardsForFullStake);
+      });
+    });
+
+    describe("Staking Token === Reward Token", () => {
+      const stakeAmt = ethers.parseEther("133");
+      let stakingContract : StakingERC20;
+
+      it("should NOT give rewards from staked tokens when staking and reward tokens are the same", async () => {
+        stakingContract = await stakingFactory.deploy(
+          config.rewardsToken, // same token
+          config.rewardsToken, // same token
+          config.rewardsPerPeriod,
+          config.periodLength,
+          config.timeLockPeriod,
+          owner.address
+        ) as StakingERC20;
+
+        await rewardsToken.connect(owner).transfer(
+          edgeStaker.address,
+          stakeAmt
+        );
+
+        await rewardsToken.connect(edgeStaker).approve(
+          stakingContract.target,
+          stakeAmt
+        );
+
+        // stake
+        await stakingContract.connect(edgeStaker).stake(stakeAmt);
+
+        const timeToRewards = config.timeLockPeriod + config.periodLength * 2n;
+
+        // +1 to account for transfer function below moving time forward 1s
+        const pendingRewardsRef = calcTotalRewards(
+          [timeToRewards + 1n],
+          [stakeAmt],
+          config.rewardsPerPeriod,
+          config.periodLength
+        );
+
+        const lessRewards = pendingRewardsRef - 1n;
+
+        // fund contract with a little less rewards
+        await rewardsToken.connect(owner).transfer(
+          stakingContract.target,
+          lessRewards
+        );
+
+        // progress time to ref
+        await time.increase(timeToRewards);
+
+        const pendingRewardsContract = await stakingContract.connect(edgeStaker).getPendingRewards();
+        const rewardsAvailable = await stakingContract.getContractRewardsBalance();
+        const totalContractBalance = await rewardsToken.balanceOf(stakingContract.target);
+
+        expect(pendingRewardsContract).to.eq(pendingRewardsRef);
+        expect(rewardsAvailable).to.eq(lessRewards);
+        expect(totalContractBalance).to.eq(lessRewards + stakeAmt);
+
+        // try to claim
+        await expect(
+          stakingContract.connect(edgeStaker).claim()
+        ).to.be.revertedWithCustomError(stakingContract, NO_REWARDS_ERR);
+      });
+
+      it("#withdrawLeftoverRewards() should NOT withdraw staked tokens", async () => {
+        // stake more
+        await rewardsToken.connect(owner).transfer(
+          edgeStaker.address,
+          stakeAmt
+        );
+        await rewardsToken.connect(edgeStaker).approve(
+          stakingContract.target,
+          stakeAmt
+        );
+        await stakingContract.connect(edgeStaker).stake(stakeAmt);
+
+        const totalBalBefore = await rewardsToken.balanceOf(stakingContract.target);
+        const rewardBalBefore = await stakingContract.getContractRewardsBalance();
+        const totalStakedBefore = await stakingContract.totalStaked();
+        expect(totalBalBefore).to.eq(rewardBalBefore + totalStakedBefore);
+        expect(rewardBalBefore).to.be.lt(totalBalBefore);
+
+        const ownerBalBefore = await rewardsToken.balanceOf(owner.address);
+        // withdraw rewards only
+        await stakingContract.connect(owner).withdrawLeftoverRewards();
+
+        const ownerBalAfter = await rewardsToken.balanceOf(owner.address);
+
+        expect(ownerBalAfter - ownerBalBefore).to.eq(rewardBalBefore);
+
+        const rewardBalAfter = await stakingContract.getContractRewardsBalance();
+        const totalBalAfter = await rewardsToken.balanceOf(stakingContract.target);
+        const totalStakedAfter = await stakingContract.totalStaked();
+
+        expect(rewardBalAfter).to.eq(0n);
+        expect(totalBalBefore - totalBalAfter).to.eq(rewardBalBefore);
+        expect(totalStakedAfter).to.eq(totalStakedBefore);
+      });
+    });
+
+    describe("Staking with Deflationary Token", () => {
+      let stakingToken : DeflERC20Mock;
+      let staking : StakingERC20;
+      let transferAmtStk : bigint;
+      let tokenBalAfterStk : bigint;
+      let totalStakedAfterStk : bigint;
+      let contractBalAfterStk : bigint;
+
+      const stakeAmt = ethers.parseEther("291");
+
+      it("Should correctly account staked amount on #stake()", async () => {
+        const stakingTokenFactory = await hre.ethers.getContractFactory("DeflERC20Mock");
+        stakingToken = await stakingTokenFactory.deploy("Deflationary Token", "DTK");
+
+        staking = await stakingFactory.deploy(
+          stakingToken.target,
+          config.rewardsToken,
+          config.rewardsPerPeriod,
+          config.periodLength,
+          config.timeLockPeriod,
+          owner.address
+        ) as StakingERC20;
+
+        const transferFeeStk = await stakingToken.getFee(stakeAmt);
+
+        await stakingToken.connect(owner).transfer(
+          edgeStaker.address,
+          hre.ethers.parseEther("1000")
+        );
+
+        await stakingToken.connect(edgeStaker).approve(
+          staking.target,
+          stakeAmt
+        );
+
+        const tokenBalBefore = await stakingToken.balanceOf(edgeStaker.address);
+        const totalStakedBefore = await staking.totalStaked();
+        const contractBalBefore = await stakingToken.balanceOf(staking.target);
+
+        transferAmtStk = stakeAmt - transferFeeStk;
+
+        // stake and check event in one go
+        await expect(
+          staking.connect(edgeStaker).stake(stakeAmt)
+        ).to.emit(staking, STAKED_EVENT)
+          .withArgs(edgeStaker.address, stakeAmt, transferAmtStk, stakingToken.target);
+
+        tokenBalAfterStk = await stakingToken.balanceOf(edgeStaker.address);
+        totalStakedAfterStk = await staking.totalStaked();
+        contractBalAfterStk = await stakingToken.balanceOf(staking.target);
+
+        const stakerData = await staking.stakers(edgeStaker.address);
+
+        expect(stakerData.amountStaked).to.eq(transferAmtStk);
+        expect(totalStakedAfterStk).to.eq(transferAmtStk);
+        expect(tokenBalBefore - tokenBalAfterStk).to.eq(stakeAmt);
+        expect(totalStakedAfterStk - totalStakedBefore).to.eq(transferAmtStk);
+        expect(contractBalAfterStk - contractBalBefore).to.eq(transferAmtStk);
+      });
+
+      it("Should correctly account exit amount with #unstake()", async () => {
+        // withdraw with `exit`
+
+        // this amount should fail, since the actual staked amount is lower
+        await expect(
+          staking.connect(edgeStaker).unstake(stakeAmt, true)
+        ).to.be.revertedWithCustomError(staking, UNEQUAL_UNSTAKE_ERR);
+
+        // exit with correct amount
+        await staking.connect(edgeStaker).unstake(transferAmtStk, true);
+
+        const transferFeeExit = await stakingToken.getFee(transferAmtStk);
+        const transferAmtExit = transferAmtStk - transferFeeExit;
+
+        const tokenBalAfterExit = await stakingToken.balanceOf(edgeStaker.address);
+        const totalStakedAfterExit = await staking.totalStaked();
+        const contractBalAfterExit = await stakingToken.balanceOf(staking.target);
+
+        expect(tokenBalAfterExit - tokenBalAfterStk).to.eq(transferAmtExit);
+        expect(totalStakedAfterStk - totalStakedAfterExit).to.eq(transferAmtStk);
+        expect(totalStakedAfterExit).to.eq(0n);
+        expect(contractBalAfterStk - contractBalAfterExit).to.eq(transferAmtStk);
+      });
+    });
+  });
+
+  describe("Deploy", () => {
+    it("Deployed contract should exist in the DB", async () => {
+      const nameOfContract = contractNames.stakingERC20.contract;
+      const addressOfContract = await stakingContractERC20.getAddress();
+      const contractFromDB = await dbAdapter.getContract(nameOfContract);
+      const stakingArtifact = await hre.artifacts.readArtifact(contractNames.stakingERC20.contract);
+
+      expect({
+        addrs: contractFromDB?.address,
+        label: contractFromDB?.name,
+        abi: JSON.stringify(stakingArtifact.abi),
+      }).to.deep.equal({
+        addrs: addressOfContract,
+        label: nameOfContract,
+        abi: contractFromDB?.abi,
+      });
+    });
+
+    it("Should be deployed with correct args", async () => {
+      const expectedArgs = {
+        rewardsToken: await stakingContractERC20.rewardsToken(),
+        stakingToken: await stakingContractERC20.stakingToken(),
+        rewardsPerPeriod: await stakingContractERC20.rewardsPerPeriod(),
+        periodLength: await stakingContractERC20.periodLength(),
+        timeLockPeriod: await stakingContractERC20.timeLockPeriod(),
+      };
+
+      expect(expectedArgs.rewardsToken).to.eq(config.rewardsToken);
+      expect(expectedArgs.stakingToken).to.eq(config.stakingToken);
+      expect(expectedArgs.rewardsPerPeriod).to.eq(config.rewardsPerPeriod);
+      expect(expectedArgs.periodLength).to.eq(config.periodLength);
+      expect(expectedArgs.timeLockPeriod).to.eq(config.timeLockPeriod);
+    });
+
+    it("Should have correct db and contract versions", async () => {
+      const tag = await acquireLatestGitTag();
+      const contractFromDB = await dbAdapter.getContract(contractNames.stakingERC20.contract);
+      const dbDeployedV = await dbAdapter.versioner.getDeployedVersion();
+
+      expect({
+        dbVersion: contractFromDB?.version,
+        contractVersion: dbDeployedV?.contractsVersion,
+      }).to.deep.equal({
+        dbVersion: dbDeployedV?.dbVersion,
+        contractVersion: tag,
+      });
+    });
+
+    it("Should transfer ownership to the address passed as owner in the config", async () => {
+      const contractOwner = await stakingContractERC20.owner();
+
+      expect(contractOwner).to.eq(owner);
+    });
+  });
+
+  describe("Separate tokens", () => {
+    let staking20 : StakingERC20;
+    let stakingMock : MockERC20;
+    let rewardMock : MockERC20;
+    before(async () => {
+      const stakingMockFactory = await hre.ethers.getContractFactory("MockERC20");
+      stakingMock = await stakingMockFactory.deploy("Meow", "MEOW");
+      rewardMock = await stakingMockFactory.deploy("Meow2", "MEOW2");
+
+      [
+        deployer,
+        owner,
+      ] = await hre.ethers.getSigners();
+
+      const argsForDeploy20 = {
+        stakingToken: await stakingMock.getAddress(),
+        rewardsToken: await rewardMock.getAddress(),
+        rewardsPerPeriod: DEFAULT_REWARDS_PER_PERIOD,
+        periodLength: DEFAULT_PERIOD_LENGTH,
+        timeLockPeriod: DEFAULT_LOCK_TIME,
+        contractOwner: owner,
+      };
+
+      const campaignConfig : DCConfig = await validateConfig({
+        // leave as its until next PR.
+        // eslint-disable-next-line @typescript-eslint/no-non-null-assertion
+        env: process.env.ENV_LEVEL!,
+        mockTokens: "false",
+        deployAdmin: owner,
+        postDeploy: {
+          tenderlyProjectSlug: "string",
+          monitorContracts: false,
+          verifyContracts: false,
+        },
+        owner,
+        stakingERC20Config: argsForDeploy20,
+      });
+
+      const stakingConsts = contractNames.stakingERC20;
+      const campaign = await runZModulesCampaign({
+        config: campaignConfig,
+        missions: [
+          stakingERC20Mission(stakingConsts.contract, stakingConsts.instance),
+        ],
+      });
+
+      staking20 = campaign.state.contracts.stakingERC20;
+    });
+
+    after(async () => {
+      await dbAdapter.dropDB();
+    });
+
+    it("Should deploy contract with mock, provided separetely from campaign", async () => {
+      expect(await staking20.stakingToken()).to.eq(await stakingMock.getAddress());
+      expect(await staking20.rewardsToken()).to.eq(await rewardMock.getAddress());
+    });
+  });
+});