import * as hre from "hardhat";
import { ethers } from "ethers";
import { expect } from "chai";
import { SignerWithAddress } from "@nomicfoundation/hardhat-ethers/signers";
import { Match, MockERC20, Match__factory } from "../typechain";
import { getMatchDataHash } from "./helpers/match/hashing";
import { getMatchEvents } from "./helpers/match/events";
import {
  ARRAY_MISMATCH_ERR,
  INSUFFICIENT_FUNDS_ERR,
  INVALID_MATCH_ERR, INVALID_PAYOUTS_ERR,
  MATCH_STARTED_ERR,
  NO_PLAYERS_ERR, NOT_AUTHORIZED_ERR,
  OWNABLE_UNAUTHORIZED_ERR, ZERO_ADDRESS_ERR, ZERO_MATCH_FEE_ERR,
} from "./helpers/errors";
import { getPayouts } from "./helpers/match/payouts";
import {
  TestIMatchDeployArgs,
  contractNames,
  runZModulesCampaign,
} from "../src/deploy";
import { matchMission } from "../src/deploy/missions/match.mission";
import { mockERC20Mission } from "../src/deploy/missions/mockERC20.mission";
import { validateConfig } from "../src/deploy/campaign/environment";
import { MongoDBAdapter } from "@zero-tech/zdc";
import { acquireLatestGitTag } from "../src/utils/git-tag/save-tag";

const getPlayerBalances = async (
  players : Array<string>,
  contract : Match
) => players.reduce(
  async (acc : Promise<Array<bigint>>, playerAddr) => {
    const newAcc = await acc;
    const bal = await contract.balances(playerAddr);
    return [...newAcc, bal];
  }, Promise.resolve([])
);


describe("Match Contract",  () => {
  let mockERC20 : MockERC20;
  let match : Match;

  let owner : SignerWithAddress;
  let player1 : SignerWithAddress;
  let player2 : SignerWithAddress;
  let player3 : SignerWithAddress;
  let player4 : SignerWithAddress;
  let player5 : SignerWithAddress;
  let player6 : SignerWithAddress;
  let operator1 : SignerWithAddress;
  let operator2 : SignerWithAddress;
  let operator3 : SignerWithAddress;
  let feeVault : SignerWithAddress;
  let allPlayers : Array<SignerWithAddress>;

  let mockERC20Address : string;
  let matchAddress : string;

  let MatchFactory : Match__factory;

<<<<<<< HEAD
  let dbAdapter : MongoDBAdapter;

  let config : TestIMatchDeployArgs;

  let tokenForMatch : MockERC20;
=======
  const matchFee = ethers.parseEther("3.29");
  const gameFeePercInitial = 1000n; // 10%
  const gameFeePerc = 500n; // 5%
>>>>>>> 43ad3e0c

  before(async () => {
    const mockTokens = process.env.MOCK_TOKENS as string;

    [
      owner,
      player1,
      player2,
      player3,
      player4,
      player5,
      player6,
      operator1,
      operator2,
      operator3,
      feeVault,
    ] = await hre.ethers.getSigners();

    allPlayers = [
      player1,
      player2,
      player3,
      player4,
      player5,
      player6,
    ];

    const argsForDeployMatch = {
      feeVault: feeVault.address,
      owner: owner.address,
      operators: [
        operator1.address,
        operator2.address,
        operator3.address,
      ],
    };

    const campaignConfig = await validateConfig({
      // leave as its until next PR.
      // eslint-disable-next-line @typescript-eslint/no-non-null-assertion
      env: process.env.ENV_LEVEL!,
      mockTokens,
      deployAdmin: owner,
      postDeploy: {
        tenderlyProjectSlug: "string",
        monitorContracts: false,
        verifyContracts: false,
      },
      owner,
      matchConfig: argsForDeployMatch,
    });

    // consts with names
    const mocksConsts = contractNames.mocks.erc20;
    const matchConsts = contractNames.match;
    const mockDBname = "Mock20";

    const campaign = await runZModulesCampaign({
      config: campaignConfig,
      missions: [
        mockERC20Mission(mocksConsts.contract, mocksConsts.instance, mockDBname),
        matchMission(matchConsts.contract, matchConsts.instance),
      ],
    });

    dbAdapter = campaign.dbAdapter;

    MatchFactory = await hre.ethers.getContractFactory("Match");
<<<<<<< HEAD

    ({ match, dbAdapter, mockERC20 } = campaign);
=======
    match = await MatchFactory.connect(owner).deploy(
      mockERC20Address,
      feeVault,
      owner.address,
      [ operator3.address ],
      gameFeePercInitial
    );
>>>>>>> 43ad3e0c
    matchAddress = await match.getAddress();
    mockERC20Address = await mockERC20.getAddress();

    config = {
      // eslint-disable-next-line @typescript-eslint/no-non-null-assertion
      ...campaignConfig.matchConfig!,
      token: await mockERC20.getAddress(),
    };

    await allPlayers.reduce(
      async (acc, player) => {
        await acc;
        await mockERC20.mint(player.address, ethers.parseEther("1000"));
        await mockERC20.connect(player).approve(matchAddress, ethers.parseEther("1000"));
      }, Promise.resolve()
    );
  });4211;

  after(async () => {
    await dbAdapter.dropDB();
  });

  it("Should #setGameFeePercentage() correctly", async () => {
    const curGameFeePerc = await match.gameFeePercentage();
    expect(curGameFeePerc).to.equal(gameFeePercInitial);
    expect(curGameFeePerc).to.not.equal(gameFeePerc);

    await match.connect(owner).setGameFeePercentage(gameFeePerc);

    expect(await match.gameFeePercentage()).to.equal(gameFeePerc);
  });

  it("Should NOT allow operator to call #setGameFeePercentage()", async () => {
    await expect(
      match.connect(operator3).setGameFeePercentage(gameFeePerc)
    ).to.be.revertedWithCustomError(match, OWNABLE_UNAUTHORIZED_ERR);
  });

  it("Should revert if feeVault is passed as 0x0 address", async () => {
    await expect(
      MatchFactory.connect(owner).deploy(
        mockERC20Address,
        ethers.ZeroAddress,
        owner.address,
        [ operator3.address ],
        gameFeePercInitial
      )
    ).to.be.revertedWithCustomError(match, ZERO_ADDRESS_ERR);
  });

  describe("Aux Operations", () => {
    it("#setFeeVault should set the address correctly and emit an event", async () => {
      expect(await match.feeVault()).to.equal(feeVault.address);

      await expect(
        match.connect(owner).setFeeVault(operator1.address)
      ).to.emit(match, "FeeVaultSet")
        .withArgs(operator1.address);

      expect(await match.feeVault()).to.equal(operator1.address);

      // set back
      await match.connect(owner).setFeeVault(feeVault.address);

      expect(await match.feeVault()).to.equal(feeVault.address);
    });

    it("#setFeeVault() should revert if called by non-owner", async () => {
      await expect(
        match.connect(player1).setFeeVault(operator1.address)
      ).to.be.revertedWithCustomError(match, NOT_AUTHORIZED_ERR);
    });

    it("#setFeeVault() should revert if 0x0 address is passed", async () => {
      await expect(
        match.connect(owner).setFeeVault(ethers.ZeroAddress)
      ).to.be.revertedWithCustomError(match, ZERO_ADDRESS_ERR);
    });
  });

  describe("Matches", () => {
    let balancesBeforeStart : Array<bigint>;
    let balancesAfterStart : Array<bigint>;
    let balancesAfterEnd : Array<bigint>;
    let playerAddresses : Array<string>;
    let matchId : bigint;
    let feeVaultBalanceBefore : bigint;
    let matchDataHash : string;

    let payouts : Array<bigint>;
    let gameFee : bigint;

    describe("#startMatch()", () => {
      it("Should revert if called by a non-owner/non-operator", async () => {
        await expect(
          match.connect(player1).startMatch(
            1,
            [player1.address, player2.address],
            ethers.parseEther("1")
          )
        ).to.be.revertedWithCustomError(match, NOT_AUTHORIZED_ERR)
          .withArgs(player1.address);
      });

      it("Should fail if any player is not funded", async () => {
        // Assuming addr1 and addr2 have insufficient balance
        const players = [player1.address, player2.address];
        const matchFeeNew = ethers.parseEther("10000000000000000000000000");
        await expect(match.startMatch(7, players, matchFeeNew))
          .to.be.revertedWithCustomError(match, INSUFFICIENT_FUNDS_ERR);
      });

      it("Should not start a match with an empty players array", async () => {
        const matchFeeNew = ethers.parseUnits("1", "wei"); // Smallest possible entry fee
        await expect(match.startMatch(9, [], matchFeeNew))
          .to.be.revertedWithCustomError(match, NO_PLAYERS_ERR);
      });

      it("Should start match for all funded players and emit MatchStarted event with correct parameters", async () => {
        matchId = 18236n;

        playerAddresses = await allPlayers.reduce(
          async (acc : Promise<Array<string>>, player) => {
            await acc;
            await match.connect(player).deposit(ethers.parseEther("10"));

            return [...(await acc), player.address];
          }, Promise.resolve([])
        );

        balancesBeforeStart = await getPlayerBalances(playerAddresses, match);

        matchDataHash = getMatchDataHash({
          matchId,
          matchFee,
          players: playerAddresses,
        });

        await match.startMatch(matchId, playerAddresses, matchFee);

        const [{
          args: {
            matchDataHash: emittedMatchDataHash,
            matchId: emittedMatchId,
            players: emittedPlayers,
            matchFee: emittedmatchFee,
            fundsLocked: emittedFundsLocked,
          },
        }] = await getMatchEvents({ match });

        expect(emittedMatchDataHash).to.equal(matchDataHash);
        expect(emittedMatchId).to.equal(matchId);
        expect(emittedPlayers.hash).to.equal(
          ethers.solidityPackedKeccak256(["address[]"], [playerAddresses])
        );
        expect(emittedmatchFee).to.equal(matchFee);
        expect(emittedFundsLocked).to.equal(matchFee * BigInt(playerAddresses.length));

        balancesAfterStart = await getPlayerBalances(playerAddresses, match);

        // calculate reference values for the subsequent tests
        ({
          payouts,
          gameFee,
        } = getPayouts({
          playerCount: BigInt(allPlayers.length),
          matchFee,
          gameFeePerc,
        }));
      });

      it("Should exempt the entry fee from all the player balances", async () => {
        balancesBeforeStart.forEach((bal, index) => {
          expect(bal - balancesAfterStart[index]).to.equal(matchFee);
        });
      });

      it("Should save and lock the correct amount of fees for the match", async () => {
        const lockedForMatch = await match.lockedFunds(matchDataHash);
        expect(lockedForMatch).to.equal(matchFee * BigInt(playerAddresses.length));
      });

      it("Should fail if the match already exists", async () => {
        await expect(match.startMatch(matchId, playerAddresses, matchFee))
          .to.be.revertedWithCustomError(match, MATCH_STARTED_ERR);
      });

      it("Should fail when starting a match with 0 `matchFee`", async () => {
        await expect(match.startMatch(2, playerAddresses, 0n))
          .to.be.revertedWithCustomError(match, ZERO_MATCH_FEE_ERR)
          .withArgs(2);
      });
    });

    describe("#endMatch()", () => {
      it("Should revert if called by a non-owner/non-operator", async () => {
        await expect(
          match.connect(player1).endMatch(
            1,
            [player1.address, player2.address],
            [ethers.parseEther("1"), ethers.parseEther("1")],
            ethers.parseEther("1"),
          )
        ).to.be.revertedWithCustomError(match, NOT_AUTHORIZED_ERR)
          .withArgs(player1.address);
      });

      it("Should fail if the match does not exist", async () => {
        const invalidMatchId = 999; // Use an ID for a match that doesn't exist
        await expect(
          match.endMatch(
            invalidMatchId,
            [player1.address, player2.address],
            [1n, 1n],
            ethers.parseEther("1")
          )
        ).to.be.revertedWithCustomError(match, INVALID_MATCH_ERR)
          .withArgs(invalidMatchId, getMatchDataHash({
            matchId: BigInt(invalidMatchId),
            matchFee: ethers.parseEther("1"),
            players: [player1.address, player2.address],
          }));
      });

      it("Should fail if players and payouts array lengths mismatch", async () => {
        await expect(
          match.endMatch(
            matchId,
            [player1.address, player2.address],
            [1n],
            ethers.parseEther("1")
          )
        ).to.be.revertedWithCustomError(match, ARRAY_MISMATCH_ERR);
      });

      it("Should revert if payout amounts are calculated incorrectly", async () => {
        const invalidPayouts = [1n, 1n, 1n, 1n, 1n, 1n];
        await expect(
          match.endMatch(
            matchId,
            playerAddresses,
            invalidPayouts,
            matchFee
          )
        ).to.be.revertedWithCustomError(match, INVALID_PAYOUTS_ERR)
          .withArgs(matchId);
      });

      it("Should end the match and emit event with correct parameters", async () => {
        const totalPayoutRef = matchFee * BigInt(playerAddresses.length);

        const totalPayout = payouts.reduce(
          (acc, payout) => acc + payout,
          0n
        );

        // make sure our helper calculated properly and there is no leftover,
        // because if we get any leftover the contract will revert
        expect(totalPayout + gameFee).to.equal(totalPayoutRef);

        feeVaultBalanceBefore = await match.balances(feeVault.address);

        await match.endMatch(
          matchId,
          playerAddresses,
          payouts,
          matchFee
        );

        const [{
          args: {
            matchDataHash: emittedMatchDataHash,
            matchId: emittedMatchId,
            players: emittedPlayers,
            payouts: emittedPayouts,
            matchFee: emittedMatchFee,
            gameFee: emittedGameFee,
          },
        }] = await getMatchEvents({
          match,
          eventName: "MatchEnded",
        });

        expect(emittedPlayers.hash).to.equal(
          ethers.solidityPackedKeccak256(["address[]"], [playerAddresses])
        );
        expect(emittedMatchDataHash).to.equal(matchDataHash);
        expect(emittedMatchId).to.equal(matchId);
        expect(emittedPayouts).to.deep.equal(payouts);
        expect(emittedMatchFee).to.equal(matchFee);
        expect(emittedGameFee).to.equal(gameFee);
      });

      it("Should remove the locked amount from the #lockedFunds mapping", async () => {
        const lockedForMatch = await match.lockedFunds(matchDataHash);
        expect(lockedForMatch).to.equal(0n);
      });

      it("Should disperse the payouts correctly to the player #balances", async () => {
        balancesAfterEnd = await getPlayerBalances(playerAddresses, match);

        playerAddresses.forEach(
          (playerAddr, index) => {
            const balBefore = balancesAfterStart[index];
            const balAfter = balancesAfterEnd[index];
            const payout = payouts[index];

            expect(balAfter - balBefore).to.equal(payout);
          }
        );
      });

      it("Should add #gameFee to the #feeVault balance", async () => {
        const feeVaultBalAfter = await match.balances(feeVault.address);

        expect(feeVaultBalAfter - feeVaultBalanceBefore).to.equal(gameFee);
      });

      it("Players should be able to withdraw their winnings", async () => {
        await allPlayers.reduce(
          async (acc, player, idx) => {
            await acc;
            await match.connect(player).withdraw(payouts[idx]);
          }, Promise.resolve()
        );

        const balancesAfterWithdraw = await getPlayerBalances(playerAddresses, match);

        balancesAfterWithdraw.forEach(
          (bal, index) => {
            expect(bal).to.equal(balancesAfterStart[index]);
          }
        );
      });
    });
  });

  describe("Access Control", () => {
    it("owner, operators assigned at deploy and operators assigned later should have appropriate rights", async () => {
      await match.connect(owner).addOperators([operator1.address, operator2.address]);

      const operators = [
        owner,
        operator1,
        operator2,
        operator3, // this was assigned at construction. they all should work equally
      ];
      const depositAmt = ethers.parseEther(operators.length.toString());

      await match.connect(player1).deposit(depositAmt);
      await match.connect(player2).deposit(depositAmt);
      await match.connect(player3).deposit(depositAmt);
      await match.connect(player4).deposit(depositAmt);

      const matchFeeAC = ethers.parseEther("1");

      const players = [
        player1.address,
        player2.address,
        player3.address,
        player4.address,
      ];

      await operators.reduce(
        async (acc, operator, idx) => {
          await acc;

          await expect(
            match.connect(operator).startMatch(
              idx + 1,
              players,
              matchFeeAC
            )
          ).to.be.fulfilled;

          const {
            payouts: payoutsAC,
          } = getPayouts({
            playerCount: BigInt(players.length),
            matchFee: matchFeeAC,
            gameFeePerc,
          });

          await expect(
            match.connect(operator).endMatch(
              idx + 1,
              players,
              payoutsAC,
              matchFeeAC
            )
          ).to.be.fulfilled;

          await expect(
            match.connect(operator).setFeeVault(operator1.address)
          ).to.be.fulfilled;

          if (operator !== owner) {
            await expect(
              match.connect(operator).transferOwnership(operator1.address)
            ).to.be.revertedWithCustomError(match, OWNABLE_UNAUTHORIZED_ERR)
              .withArgs(operator.address);
          } else {
            await expect(
              match.connect(operator).transferOwnership(player1.address)
            ).to.be.fulfilled;
          }
        }, Promise.resolve()
      );

      // set back
      await match.connect(operator2).setFeeVault(feeVault.address);
      await match.connect(player1).transferOwnership(owner.address);
    });
  });
<<<<<<< HEAD

  describe("Deploy", () => {
    it("Deployed contract should exist in the DB", async () => {
      const nameOfContract = contractNames.match.contract;
      const addressOfContract = await match.getAddress();
      const contractFromDB = await dbAdapter.getContract(nameOfContract);
      const matchArtifact = await hre.artifacts.readArtifact(contractNames.match.contract);

      expect({
        addrs: contractFromDB?.address,
        label: contractFromDB?.name,
        abi: JSON.stringify(matchArtifact.abi),
      }).to.deep.equal({
        addrs: addressOfContract,
        label: nameOfContract,
        abi: contractFromDB?.abi,
      });
    });

    it("Should be deployed with correct args", async () => {
      const expectedArgs = {
        token: await match.token(),
        feeVault: await match.getFeeVault(),
        owner: await match.owner(),
      };

      expect(expectedArgs.token).to.eq(mockERC20Address);
      expect(expectedArgs.feeVault).to.eq(config.feeVault);
      expect(expectedArgs.owner).to.eq(config.owner);

      for (const operator of config.operators) {
        await match.isOperator(operator);
      }
    });

    it("Should have correct db and contract versions", async () => {
      const tag = await acquireLatestGitTag();
      const contractFromDB = await dbAdapter.getContract(contractNames.match.contract);
      const dbDeployedV = await dbAdapter.versioner.getDeployedVersion();

      expect({
        dbVersion: contractFromDB?.version,
        contractVersion: dbDeployedV?.contractsVersion,
      }).to.deep.equal({
        dbVersion: dbDeployedV?.dbVersion,
        contractVersion: tag,
      });
    });
  });

  describe("Separate tokens", () => {
    let match2 : Match;
    before(async () => {
      [
        owner,
        operator1,
        operator2,
        operator3,
        feeVault,
      ] = await hre.ethers.getSigners();

      const tokenForMatchFactory = await hre.ethers.getContractFactory("MockERC20");
      tokenForMatch = await tokenForMatchFactory.deploy("Meow", "MEOW");

      const argsForDeployMatch = {
        token: await tokenForMatch.getAddress(),
        feeVault: feeVault.address,
        owner: owner.address,
        operators: [
          operator1.address,
          operator2.address,
          operator3.address,
        ],
      };

      const campaignConfig = await validateConfig({
        // leave as its until next PR.
        // eslint-disable-next-line @typescript-eslint/no-non-null-assertion
        env: process.env.ENV_LEVEL!,
        mockTokens: "false",
        deployAdmin: owner,
        postDeploy: {
          tenderlyProjectSlug: "string",
          monitorContracts: false,
          verifyContracts: false,
        },
        owner,
        matchConfig: argsForDeployMatch,
      });

      const matchConsts = contractNames.match;
      const campaign = await runZModulesCampaign({
        config: campaignConfig,
        missions: [
          matchMission(matchConsts.contract, matchConsts.instance),
        ],
      });

      match2 = campaign.state.contracts.match as unknown as Match;
    });

    after(async () => {
      await dbAdapter.dropDB();
    });

    it("Should deploy contract with mock, provided separetely from campaign", async () => {
      expect(await match2.token()).to.eq(await tokenForMatch.getAddress());
    });
  });

});
=======
});

>>>>>>> 43ad3e0c
<|MERGE_RESOLUTION|>--- conflicted
+++ resolved
@@ -1,682 +1,664 @@
-import * as hre from "hardhat";
-import { ethers } from "ethers";
-import { expect } from "chai";
-import { SignerWithAddress } from "@nomicfoundation/hardhat-ethers/signers";
-import { Match, MockERC20, Match__factory } from "../typechain";
-import { getMatchDataHash } from "./helpers/match/hashing";
-import { getMatchEvents } from "./helpers/match/events";
-import {
-  ARRAY_MISMATCH_ERR,
-  INSUFFICIENT_FUNDS_ERR,
-  INVALID_MATCH_ERR, INVALID_PAYOUTS_ERR,
-  MATCH_STARTED_ERR,
-  NO_PLAYERS_ERR, NOT_AUTHORIZED_ERR,
-  OWNABLE_UNAUTHORIZED_ERR, ZERO_ADDRESS_ERR, ZERO_MATCH_FEE_ERR,
-} from "./helpers/errors";
-import { getPayouts } from "./helpers/match/payouts";
-import {
-  TestIMatchDeployArgs,
-  contractNames,
-  runZModulesCampaign,
-} from "../src/deploy";
-import { matchMission } from "../src/deploy/missions/match.mission";
-import { mockERC20Mission } from "../src/deploy/missions/mockERC20.mission";
-import { validateConfig } from "../src/deploy/campaign/environment";
-import { MongoDBAdapter } from "@zero-tech/zdc";
-import { acquireLatestGitTag } from "../src/utils/git-tag/save-tag";
-
-const getPlayerBalances = async (
-  players : Array<string>,
-  contract : Match
-) => players.reduce(
-  async (acc : Promise<Array<bigint>>, playerAddr) => {
-    const newAcc = await acc;
-    const bal = await contract.balances(playerAddr);
-    return [...newAcc, bal];
-  }, Promise.resolve([])
-);
-
-
-describe("Match Contract",  () => {
-  let mockERC20 : MockERC20;
-  let match : Match;
-
-  let owner : SignerWithAddress;
-  let player1 : SignerWithAddress;
-  let player2 : SignerWithAddress;
-  let player3 : SignerWithAddress;
-  let player4 : SignerWithAddress;
-  let player5 : SignerWithAddress;
-  let player6 : SignerWithAddress;
-  let operator1 : SignerWithAddress;
-  let operator2 : SignerWithAddress;
-  let operator3 : SignerWithAddress;
-  let feeVault : SignerWithAddress;
-  let allPlayers : Array<SignerWithAddress>;
-
-  let mockERC20Address : string;
-  let matchAddress : string;
-
-  let MatchFactory : Match__factory;
-
-<<<<<<< HEAD
-  let dbAdapter : MongoDBAdapter;
-
-  let config : TestIMatchDeployArgs;
-
-  let tokenForMatch : MockERC20;
-=======
-  const matchFee = ethers.parseEther("3.29");
-  const gameFeePercInitial = 1000n; // 10%
-  const gameFeePerc = 500n; // 5%
->>>>>>> 43ad3e0c
-
-  before(async () => {
-    const mockTokens = process.env.MOCK_TOKENS as string;
-
-    [
-      owner,
-      player1,
-      player2,
-      player3,
-      player4,
-      player5,
-      player6,
-      operator1,
-      operator2,
-      operator3,
-      feeVault,
-    ] = await hre.ethers.getSigners();
-
-    allPlayers = [
-      player1,
-      player2,
-      player3,
-      player4,
-      player5,
-      player6,
-    ];
-
-    const argsForDeployMatch = {
-      feeVault: feeVault.address,
-      owner: owner.address,
-      operators: [
-        operator1.address,
-        operator2.address,
-        operator3.address,
-      ],
-    };
-
-    const campaignConfig = await validateConfig({
-      // leave as its until next PR.
-      // eslint-disable-next-line @typescript-eslint/no-non-null-assertion
-      env: process.env.ENV_LEVEL!,
-      mockTokens,
-      deployAdmin: owner,
-      postDeploy: {
-        tenderlyProjectSlug: "string",
-        monitorContracts: false,
-        verifyContracts: false,
-      },
-      owner,
-      matchConfig: argsForDeployMatch,
-    });
-
-    // consts with names
-    const mocksConsts = contractNames.mocks.erc20;
-    const matchConsts = contractNames.match;
-    const mockDBname = "Mock20";
-
-    const campaign = await runZModulesCampaign({
-      config: campaignConfig,
-      missions: [
-        mockERC20Mission(mocksConsts.contract, mocksConsts.instance, mockDBname),
-        matchMission(matchConsts.contract, matchConsts.instance),
-      ],
-    });
-
-    dbAdapter = campaign.dbAdapter;
-
-    MatchFactory = await hre.ethers.getContractFactory("Match");
-<<<<<<< HEAD
-
-    ({ match, dbAdapter, mockERC20 } = campaign);
-=======
-    match = await MatchFactory.connect(owner).deploy(
-      mockERC20Address,
-      feeVault,
-      owner.address,
-      [ operator3.address ],
-      gameFeePercInitial
-    );
->>>>>>> 43ad3e0c
-    matchAddress = await match.getAddress();
-    mockERC20Address = await mockERC20.getAddress();
-
-    config = {
-      // eslint-disable-next-line @typescript-eslint/no-non-null-assertion
-      ...campaignConfig.matchConfig!,
-      token: await mockERC20.getAddress(),
-    };
-
-    await allPlayers.reduce(
-      async (acc, player) => {
-        await acc;
-        await mockERC20.mint(player.address, ethers.parseEther("1000"));
-        await mockERC20.connect(player).approve(matchAddress, ethers.parseEther("1000"));
-      }, Promise.resolve()
-    );
-  });4211;
-
-  after(async () => {
-    await dbAdapter.dropDB();
-  });
-
-  it("Should #setGameFeePercentage() correctly", async () => {
-    const curGameFeePerc = await match.gameFeePercentage();
-    expect(curGameFeePerc).to.equal(gameFeePercInitial);
-    expect(curGameFeePerc).to.not.equal(gameFeePerc);
-
-    await match.connect(owner).setGameFeePercentage(gameFeePerc);
-
-    expect(await match.gameFeePercentage()).to.equal(gameFeePerc);
-  });
-
-  it("Should NOT allow operator to call #setGameFeePercentage()", async () => {
-    await expect(
-      match.connect(operator3).setGameFeePercentage(gameFeePerc)
-    ).to.be.revertedWithCustomError(match, OWNABLE_UNAUTHORIZED_ERR);
-  });
-
-  it("Should revert if feeVault is passed as 0x0 address", async () => {
-    await expect(
-      MatchFactory.connect(owner).deploy(
-        mockERC20Address,
-        ethers.ZeroAddress,
-        owner.address,
-        [ operator3.address ],
-        gameFeePercInitial
-      )
-    ).to.be.revertedWithCustomError(match, ZERO_ADDRESS_ERR);
-  });
-
-  describe("Aux Operations", () => {
-    it("#setFeeVault should set the address correctly and emit an event", async () => {
-      expect(await match.feeVault()).to.equal(feeVault.address);
-
-      await expect(
-        match.connect(owner).setFeeVault(operator1.address)
-      ).to.emit(match, "FeeVaultSet")
-        .withArgs(operator1.address);
-
-      expect(await match.feeVault()).to.equal(operator1.address);
-
-      // set back
-      await match.connect(owner).setFeeVault(feeVault.address);
-
-      expect(await match.feeVault()).to.equal(feeVault.address);
-    });
-
-    it("#setFeeVault() should revert if called by non-owner", async () => {
-      await expect(
-        match.connect(player1).setFeeVault(operator1.address)
-      ).to.be.revertedWithCustomError(match, NOT_AUTHORIZED_ERR);
-    });
-
-    it("#setFeeVault() should revert if 0x0 address is passed", async () => {
-      await expect(
-        match.connect(owner).setFeeVault(ethers.ZeroAddress)
-      ).to.be.revertedWithCustomError(match, ZERO_ADDRESS_ERR);
-    });
-  });
-
-  describe("Matches", () => {
-    let balancesBeforeStart : Array<bigint>;
-    let balancesAfterStart : Array<bigint>;
-    let balancesAfterEnd : Array<bigint>;
-    let playerAddresses : Array<string>;
-    let matchId : bigint;
-    let feeVaultBalanceBefore : bigint;
-    let matchDataHash : string;
-
-    let payouts : Array<bigint>;
-    let gameFee : bigint;
-
-    describe("#startMatch()", () => {
-      it("Should revert if called by a non-owner/non-operator", async () => {
-        await expect(
-          match.connect(player1).startMatch(
-            1,
-            [player1.address, player2.address],
-            ethers.parseEther("1")
-          )
-        ).to.be.revertedWithCustomError(match, NOT_AUTHORIZED_ERR)
-          .withArgs(player1.address);
-      });
-
-      it("Should fail if any player is not funded", async () => {
-        // Assuming addr1 and addr2 have insufficient balance
-        const players = [player1.address, player2.address];
-        const matchFeeNew = ethers.parseEther("10000000000000000000000000");
-        await expect(match.startMatch(7, players, matchFeeNew))
-          .to.be.revertedWithCustomError(match, INSUFFICIENT_FUNDS_ERR);
-      });
-
-      it("Should not start a match with an empty players array", async () => {
-        const matchFeeNew = ethers.parseUnits("1", "wei"); // Smallest possible entry fee
-        await expect(match.startMatch(9, [], matchFeeNew))
-          .to.be.revertedWithCustomError(match, NO_PLAYERS_ERR);
-      });
-
-      it("Should start match for all funded players and emit MatchStarted event with correct parameters", async () => {
-        matchId = 18236n;
-
-        playerAddresses = await allPlayers.reduce(
-          async (acc : Promise<Array<string>>, player) => {
-            await acc;
-            await match.connect(player).deposit(ethers.parseEther("10"));
-
-            return [...(await acc), player.address];
-          }, Promise.resolve([])
-        );
-
-        balancesBeforeStart = await getPlayerBalances(playerAddresses, match);
-
-        matchDataHash = getMatchDataHash({
-          matchId,
-          matchFee,
-          players: playerAddresses,
-        });
-
-        await match.startMatch(matchId, playerAddresses, matchFee);
-
-        const [{
-          args: {
-            matchDataHash: emittedMatchDataHash,
-            matchId: emittedMatchId,
-            players: emittedPlayers,
-            matchFee: emittedmatchFee,
-            fundsLocked: emittedFundsLocked,
-          },
-        }] = await getMatchEvents({ match });
-
-        expect(emittedMatchDataHash).to.equal(matchDataHash);
-        expect(emittedMatchId).to.equal(matchId);
-        expect(emittedPlayers.hash).to.equal(
-          ethers.solidityPackedKeccak256(["address[]"], [playerAddresses])
-        );
-        expect(emittedmatchFee).to.equal(matchFee);
-        expect(emittedFundsLocked).to.equal(matchFee * BigInt(playerAddresses.length));
-
-        balancesAfterStart = await getPlayerBalances(playerAddresses, match);
-
-        // calculate reference values for the subsequent tests
-        ({
-          payouts,
-          gameFee,
-        } = getPayouts({
-          playerCount: BigInt(allPlayers.length),
-          matchFee,
-          gameFeePerc,
-        }));
-      });
-
-      it("Should exempt the entry fee from all the player balances", async () => {
-        balancesBeforeStart.forEach((bal, index) => {
-          expect(bal - balancesAfterStart[index]).to.equal(matchFee);
-        });
-      });
-
-      it("Should save and lock the correct amount of fees for the match", async () => {
-        const lockedForMatch = await match.lockedFunds(matchDataHash);
-        expect(lockedForMatch).to.equal(matchFee * BigInt(playerAddresses.length));
-      });
-
-      it("Should fail if the match already exists", async () => {
-        await expect(match.startMatch(matchId, playerAddresses, matchFee))
-          .to.be.revertedWithCustomError(match, MATCH_STARTED_ERR);
-      });
-
-      it("Should fail when starting a match with 0 `matchFee`", async () => {
-        await expect(match.startMatch(2, playerAddresses, 0n))
-          .to.be.revertedWithCustomError(match, ZERO_MATCH_FEE_ERR)
-          .withArgs(2);
-      });
-    });
-
-    describe("#endMatch()", () => {
-      it("Should revert if called by a non-owner/non-operator", async () => {
-        await expect(
-          match.connect(player1).endMatch(
-            1,
-            [player1.address, player2.address],
-            [ethers.parseEther("1"), ethers.parseEther("1")],
-            ethers.parseEther("1"),
-          )
-        ).to.be.revertedWithCustomError(match, NOT_AUTHORIZED_ERR)
-          .withArgs(player1.address);
-      });
-
-      it("Should fail if the match does not exist", async () => {
-        const invalidMatchId = 999; // Use an ID for a match that doesn't exist
-        await expect(
-          match.endMatch(
-            invalidMatchId,
-            [player1.address, player2.address],
-            [1n, 1n],
-            ethers.parseEther("1")
-          )
-        ).to.be.revertedWithCustomError(match, INVALID_MATCH_ERR)
-          .withArgs(invalidMatchId, getMatchDataHash({
-            matchId: BigInt(invalidMatchId),
-            matchFee: ethers.parseEther("1"),
-            players: [player1.address, player2.address],
-          }));
-      });
-
-      it("Should fail if players and payouts array lengths mismatch", async () => {
-        await expect(
-          match.endMatch(
-            matchId,
-            [player1.address, player2.address],
-            [1n],
-            ethers.parseEther("1")
-          )
-        ).to.be.revertedWithCustomError(match, ARRAY_MISMATCH_ERR);
-      });
-
-      it("Should revert if payout amounts are calculated incorrectly", async () => {
-        const invalidPayouts = [1n, 1n, 1n, 1n, 1n, 1n];
-        await expect(
-          match.endMatch(
-            matchId,
-            playerAddresses,
-            invalidPayouts,
-            matchFee
-          )
-        ).to.be.revertedWithCustomError(match, INVALID_PAYOUTS_ERR)
-          .withArgs(matchId);
-      });
-
-      it("Should end the match and emit event with correct parameters", async () => {
-        const totalPayoutRef = matchFee * BigInt(playerAddresses.length);
-
-        const totalPayout = payouts.reduce(
-          (acc, payout) => acc + payout,
-          0n
-        );
-
-        // make sure our helper calculated properly and there is no leftover,
-        // because if we get any leftover the contract will revert
-        expect(totalPayout + gameFee).to.equal(totalPayoutRef);
-
-        feeVaultBalanceBefore = await match.balances(feeVault.address);
-
-        await match.endMatch(
-          matchId,
-          playerAddresses,
-          payouts,
-          matchFee
-        );
-
-        const [{
-          args: {
-            matchDataHash: emittedMatchDataHash,
-            matchId: emittedMatchId,
-            players: emittedPlayers,
-            payouts: emittedPayouts,
-            matchFee: emittedMatchFee,
-            gameFee: emittedGameFee,
-          },
-        }] = await getMatchEvents({
-          match,
-          eventName: "MatchEnded",
-        });
-
-        expect(emittedPlayers.hash).to.equal(
-          ethers.solidityPackedKeccak256(["address[]"], [playerAddresses])
-        );
-        expect(emittedMatchDataHash).to.equal(matchDataHash);
-        expect(emittedMatchId).to.equal(matchId);
-        expect(emittedPayouts).to.deep.equal(payouts);
-        expect(emittedMatchFee).to.equal(matchFee);
-        expect(emittedGameFee).to.equal(gameFee);
-      });
-
-      it("Should remove the locked amount from the #lockedFunds mapping", async () => {
-        const lockedForMatch = await match.lockedFunds(matchDataHash);
-        expect(lockedForMatch).to.equal(0n);
-      });
-
-      it("Should disperse the payouts correctly to the player #balances", async () => {
-        balancesAfterEnd = await getPlayerBalances(playerAddresses, match);
-
-        playerAddresses.forEach(
-          (playerAddr, index) => {
-            const balBefore = balancesAfterStart[index];
-            const balAfter = balancesAfterEnd[index];
-            const payout = payouts[index];
-
-            expect(balAfter - balBefore).to.equal(payout);
-          }
-        );
-      });
-
-      it("Should add #gameFee to the #feeVault balance", async () => {
-        const feeVaultBalAfter = await match.balances(feeVault.address);
-
-        expect(feeVaultBalAfter - feeVaultBalanceBefore).to.equal(gameFee);
-      });
-
-      it("Players should be able to withdraw their winnings", async () => {
-        await allPlayers.reduce(
-          async (acc, player, idx) => {
-            await acc;
-            await match.connect(player).withdraw(payouts[idx]);
-          }, Promise.resolve()
-        );
-
-        const balancesAfterWithdraw = await getPlayerBalances(playerAddresses, match);
-
-        balancesAfterWithdraw.forEach(
-          (bal, index) => {
-            expect(bal).to.equal(balancesAfterStart[index]);
-          }
-        );
-      });
-    });
-  });
-
-  describe("Access Control", () => {
-    it("owner, operators assigned at deploy and operators assigned later should have appropriate rights", async () => {
-      await match.connect(owner).addOperators([operator1.address, operator2.address]);
-
-      const operators = [
-        owner,
-        operator1,
-        operator2,
-        operator3, // this was assigned at construction. they all should work equally
-      ];
-      const depositAmt = ethers.parseEther(operators.length.toString());
-
-      await match.connect(player1).deposit(depositAmt);
-      await match.connect(player2).deposit(depositAmt);
-      await match.connect(player3).deposit(depositAmt);
-      await match.connect(player4).deposit(depositAmt);
-
-      const matchFeeAC = ethers.parseEther("1");
-
-      const players = [
-        player1.address,
-        player2.address,
-        player3.address,
-        player4.address,
-      ];
-
-      await operators.reduce(
-        async (acc, operator, idx) => {
-          await acc;
-
-          await expect(
-            match.connect(operator).startMatch(
-              idx + 1,
-              players,
-              matchFeeAC
-            )
-          ).to.be.fulfilled;
-
-          const {
-            payouts: payoutsAC,
-          } = getPayouts({
-            playerCount: BigInt(players.length),
-            matchFee: matchFeeAC,
-            gameFeePerc,
-          });
-
-          await expect(
-            match.connect(operator).endMatch(
-              idx + 1,
-              players,
-              payoutsAC,
-              matchFeeAC
-            )
-          ).to.be.fulfilled;
-
-          await expect(
-            match.connect(operator).setFeeVault(operator1.address)
-          ).to.be.fulfilled;
-
-          if (operator !== owner) {
-            await expect(
-              match.connect(operator).transferOwnership(operator1.address)
-            ).to.be.revertedWithCustomError(match, OWNABLE_UNAUTHORIZED_ERR)
-              .withArgs(operator.address);
-          } else {
-            await expect(
-              match.connect(operator).transferOwnership(player1.address)
-            ).to.be.fulfilled;
-          }
-        }, Promise.resolve()
-      );
-
-      // set back
-      await match.connect(operator2).setFeeVault(feeVault.address);
-      await match.connect(player1).transferOwnership(owner.address);
-    });
-  });
-<<<<<<< HEAD
-
-  describe("Deploy", () => {
-    it("Deployed contract should exist in the DB", async () => {
-      const nameOfContract = contractNames.match.contract;
-      const addressOfContract = await match.getAddress();
-      const contractFromDB = await dbAdapter.getContract(nameOfContract);
-      const matchArtifact = await hre.artifacts.readArtifact(contractNames.match.contract);
-
-      expect({
-        addrs: contractFromDB?.address,
-        label: contractFromDB?.name,
-        abi: JSON.stringify(matchArtifact.abi),
-      }).to.deep.equal({
-        addrs: addressOfContract,
-        label: nameOfContract,
-        abi: contractFromDB?.abi,
-      });
-    });
-
-    it("Should be deployed with correct args", async () => {
-      const expectedArgs = {
-        token: await match.token(),
-        feeVault: await match.getFeeVault(),
-        owner: await match.owner(),
-      };
-
-      expect(expectedArgs.token).to.eq(mockERC20Address);
-      expect(expectedArgs.feeVault).to.eq(config.feeVault);
-      expect(expectedArgs.owner).to.eq(config.owner);
-
-      for (const operator of config.operators) {
-        await match.isOperator(operator);
-      }
-    });
-
-    it("Should have correct db and contract versions", async () => {
-      const tag = await acquireLatestGitTag();
-      const contractFromDB = await dbAdapter.getContract(contractNames.match.contract);
-      const dbDeployedV = await dbAdapter.versioner.getDeployedVersion();
-
-      expect({
-        dbVersion: contractFromDB?.version,
-        contractVersion: dbDeployedV?.contractsVersion,
-      }).to.deep.equal({
-        dbVersion: dbDeployedV?.dbVersion,
-        contractVersion: tag,
-      });
-    });
-  });
-
-  describe("Separate tokens", () => {
-    let match2 : Match;
-    before(async () => {
-      [
-        owner,
-        operator1,
-        operator2,
-        operator3,
-        feeVault,
-      ] = await hre.ethers.getSigners();
-
-      const tokenForMatchFactory = await hre.ethers.getContractFactory("MockERC20");
-      tokenForMatch = await tokenForMatchFactory.deploy("Meow", "MEOW");
-
-      const argsForDeployMatch = {
-        token: await tokenForMatch.getAddress(),
-        feeVault: feeVault.address,
-        owner: owner.address,
-        operators: [
-          operator1.address,
-          operator2.address,
-          operator3.address,
-        ],
-      };
-
-      const campaignConfig = await validateConfig({
-        // leave as its until next PR.
-        // eslint-disable-next-line @typescript-eslint/no-non-null-assertion
-        env: process.env.ENV_LEVEL!,
-        mockTokens: "false",
-        deployAdmin: owner,
-        postDeploy: {
-          tenderlyProjectSlug: "string",
-          monitorContracts: false,
-          verifyContracts: false,
-        },
-        owner,
-        matchConfig: argsForDeployMatch,
-      });
-
-      const matchConsts = contractNames.match;
-      const campaign = await runZModulesCampaign({
-        config: campaignConfig,
-        missions: [
-          matchMission(matchConsts.contract, matchConsts.instance),
-        ],
-      });
-
-      match2 = campaign.state.contracts.match as unknown as Match;
-    });
-
-    after(async () => {
-      await dbAdapter.dropDB();
-    });
-
-    it("Should deploy contract with mock, provided separetely from campaign", async () => {
-      expect(await match2.token()).to.eq(await tokenForMatch.getAddress());
-    });
-  });
-
-});
-=======
-});
-
->>>>>>> 43ad3e0c
+import * as hre from "hardhat";
+import { ethers } from "ethers";
+import { expect } from "chai";
+import { SignerWithAddress } from "@nomicfoundation/hardhat-ethers/signers";
+import { Match, MockERC20, Match__factory } from "../typechain";
+import { getMatchDataHash } from "./helpers/match/hashing";
+import { getMatchEvents } from "./helpers/match/events";
+import {
+  ARRAY_MISMATCH_ERR,
+  INSUFFICIENT_FUNDS_ERR,
+  INVALID_MATCH_ERR, INVALID_PAYOUTS_ERR,
+  MATCH_STARTED_ERR,
+  NO_PLAYERS_ERR, NOT_AUTHORIZED_ERR,
+  OWNABLE_UNAUTHORIZED_ERR, ZERO_ADDRESS_ERR, ZERO_MATCH_FEE_ERR,
+} from "./helpers/errors";
+import { getPayouts } from "./helpers/match/payouts";
+import {
+  TestIMatchDeployArgs,
+  contractNames,
+  runZModulesCampaign,
+} from "../src/deploy";
+import { matchMission } from "../src/deploy/missions/match.mission";
+import { mockERC20Mission } from "../src/deploy/missions/mockERC20.mission";
+import { validateConfig } from "../src/deploy/campaign/environment";
+import { MongoDBAdapter } from "@zero-tech/zdc";
+import { acquireLatestGitTag } from "../src/utils/git-tag/save-tag";
+
+const getPlayerBalances = async (
+  players : Array<string>,
+  contract : Match
+) => players.reduce(
+  async (acc : Promise<Array<bigint>>, playerAddr) => {
+    const newAcc = await acc;
+    const bal = await contract.balances(playerAddr);
+    return [...newAcc, bal];
+  }, Promise.resolve([])
+);
+
+
+describe("Match Contract",  () => {
+  let mockERC20 : MockERC20;
+  let match : Match;
+
+  let owner : SignerWithAddress;
+  let player1 : SignerWithAddress;
+  let player2 : SignerWithAddress;
+  let player3 : SignerWithAddress;
+  let player4 : SignerWithAddress;
+  let player5 : SignerWithAddress;
+  let player6 : SignerWithAddress;
+  let operator1 : SignerWithAddress;
+  let operator2 : SignerWithAddress;
+  let operator3 : SignerWithAddress;
+  let feeVault : SignerWithAddress;
+  let allPlayers : Array<SignerWithAddress>;
+
+  let mockERC20Address : string;
+  let matchAddress : string;
+
+  let MatchFactory : Match__factory;
+
+  let dbAdapter : MongoDBAdapter;
+
+  let config : TestIMatchDeployArgs;
+
+  let tokenForMatch : MockERC20;
+
+  const matchFee = ethers.parseEther("3.29");
+  const gameFeePercInitial = 1000n; // 10%
+  const gameFeePerc = 500n; // 5%
+
+  before(async () => {
+    const mockTokens = process.env.MOCK_TOKENS as string;
+
+    [
+      owner,
+      player1,
+      player2,
+      player3,
+      player4,
+      player5,
+      player6,
+      operator1,
+      operator2,
+      operator3,
+      feeVault,
+    ] = await hre.ethers.getSigners();
+
+    allPlayers = [
+      player1,
+      player2,
+      player3,
+      player4,
+      player5,
+      player6,
+    ];
+
+    const argsForDeployMatch = {
+      feeVault: feeVault.address,
+      owner: owner.address,
+      operators: [
+        operator1.address,
+        operator2.address,
+        operator3.address,
+      ],
+    };
+
+    const campaignConfig = await validateConfig({
+      // leave as its until next PR.
+      // eslint-disable-next-line @typescript-eslint/no-non-null-assertion
+      env: process.env.ENV_LEVEL!,
+      mockTokens,
+      deployAdmin: owner,
+      postDeploy: {
+        tenderlyProjectSlug: "string",
+        monitorContracts: false,
+        verifyContracts: false,
+      },
+      owner,
+      matchConfig: argsForDeployMatch,
+    });
+
+    // consts with names
+    const mocksConsts = contractNames.mocks.erc20;
+    const matchConsts = contractNames.match;
+    const mockDBname = "Mock20";
+
+    const campaign = await runZModulesCampaign({
+      config: campaignConfig,
+      missions: [
+        mockERC20Mission(mocksConsts.contract, mocksConsts.instance, mockDBname),
+        matchMission(matchConsts.contract, matchConsts.instance),
+      ],
+    });
+
+    dbAdapter = campaign.dbAdapter;
+
+    MatchFactory = await hre.ethers.getContractFactory("Match");
+
+    matchAddress = await match.getAddress();
+    mockERC20Address = await mockERC20.getAddress();
+
+    config = {
+      // eslint-disable-next-line @typescript-eslint/no-non-null-assertion
+      ...campaignConfig.matchConfig!,
+      token: await mockERC20.getAddress(),
+    };
+
+    await allPlayers.reduce(
+      async (acc, player) => {
+        await acc;
+        await mockERC20.mint(player.address, ethers.parseEther("1000"));
+        await mockERC20.connect(player).approve(matchAddress, ethers.parseEther("1000"));
+      }, Promise.resolve()
+    );
+  });
+
+  after(async () => {
+    await dbAdapter.dropDB();
+  });
+
+  it("Should #setGameFeePercentage() correctly", async () => {
+    const curGameFeePerc = await match.gameFeePercentage();
+    expect(curGameFeePerc).to.equal(gameFeePercInitial);
+    expect(curGameFeePerc).to.not.equal(gameFeePerc);
+
+    await match.connect(owner).setGameFeePercentage(gameFeePerc);
+
+    expect(await match.gameFeePercentage()).to.equal(gameFeePerc);
+  });
+
+  it("Should NOT allow operator to call #setGameFeePercentage()", async () => {
+    await expect(
+      match.connect(operator3).setGameFeePercentage(gameFeePerc)
+    ).to.be.revertedWithCustomError(match, OWNABLE_UNAUTHORIZED_ERR);
+  });
+
+  it("Should revert if feeVault is passed as 0x0 address", async () => {
+    await expect(
+      MatchFactory.connect(owner).deploy(
+        mockERC20Address,
+        ethers.ZeroAddress,
+        owner.address,
+        [ operator3.address ],
+        gameFeePercInitial
+      )
+    ).to.be.revertedWithCustomError(match, ZERO_ADDRESS_ERR);
+  });
+
+  describe("Aux Operations", () => {
+    it("#setFeeVault should set the address correctly and emit an event", async () => {
+      expect(await match.feeVault()).to.equal(feeVault.address);
+
+      await expect(
+        match.connect(owner).setFeeVault(operator1.address)
+      ).to.emit(match, "FeeVaultSet")
+        .withArgs(operator1.address);
+
+      expect(await match.feeVault()).to.equal(operator1.address);
+
+      // set back
+      await match.connect(owner).setFeeVault(feeVault.address);
+
+      expect(await match.feeVault()).to.equal(feeVault.address);
+    });
+
+    it("#setFeeVault() should revert if called by non-owner", async () => {
+      await expect(
+        match.connect(player1).setFeeVault(operator1.address)
+      ).to.be.revertedWithCustomError(match, NOT_AUTHORIZED_ERR);
+    });
+
+    it("#setFeeVault() should revert if 0x0 address is passed", async () => {
+      await expect(
+        match.connect(owner).setFeeVault(ethers.ZeroAddress)
+      ).to.be.revertedWithCustomError(match, ZERO_ADDRESS_ERR);
+    });
+  });
+
+  describe("Matches", () => {
+    let balancesBeforeStart : Array<bigint>;
+    let balancesAfterStart : Array<bigint>;
+    let balancesAfterEnd : Array<bigint>;
+    let playerAddresses : Array<string>;
+    let matchId : bigint;
+    let feeVaultBalanceBefore : bigint;
+    let matchDataHash : string;
+
+    let payouts : Array<bigint>;
+    let gameFee : bigint;
+
+    describe("#startMatch()", () => {
+      it("Should revert if called by a non-owner/non-operator", async () => {
+        await expect(
+          match.connect(player1).startMatch(
+            1,
+            [player1.address, player2.address],
+            ethers.parseEther("1")
+          )
+        ).to.be.revertedWithCustomError(match, NOT_AUTHORIZED_ERR)
+          .withArgs(player1.address);
+      });
+
+      it("Should fail if any player is not funded", async () => {
+        // Assuming addr1 and addr2 have insufficient balance
+        const players = [player1.address, player2.address];
+        const matchFeeNew = ethers.parseEther("10000000000000000000000000");
+        await expect(match.startMatch(7, players, matchFeeNew))
+          .to.be.revertedWithCustomError(match, INSUFFICIENT_FUNDS_ERR);
+      });
+
+      it("Should not start a match with an empty players array", async () => {
+        const matchFeeNew = ethers.parseUnits("1", "wei"); // Smallest possible entry fee
+        await expect(match.startMatch(9, [], matchFeeNew))
+          .to.be.revertedWithCustomError(match, NO_PLAYERS_ERR);
+      });
+
+      it("Should start match for all funded players and emit MatchStarted event with correct parameters", async () => {
+        matchId = 18236n;
+
+        playerAddresses = await allPlayers.reduce(
+          async (acc : Promise<Array<string>>, player) => {
+            await acc;
+            await match.connect(player).deposit(ethers.parseEther("10"));
+
+            return [...(await acc), player.address];
+          }, Promise.resolve([])
+        );
+
+        balancesBeforeStart = await getPlayerBalances(playerAddresses, match);
+
+        matchDataHash = getMatchDataHash({
+          matchId,
+          matchFee,
+          players: playerAddresses,
+        });
+
+        await match.startMatch(matchId, playerAddresses, matchFee);
+
+        const [{
+          args: {
+            matchDataHash: emittedMatchDataHash,
+            matchId: emittedMatchId,
+            players: emittedPlayers,
+            matchFee: emittedmatchFee,
+            fundsLocked: emittedFundsLocked,
+          },
+        }] = await getMatchEvents({ match });
+
+        expect(emittedMatchDataHash).to.equal(matchDataHash);
+        expect(emittedMatchId).to.equal(matchId);
+        expect(emittedPlayers.hash).to.equal(
+          ethers.solidityPackedKeccak256(["address[]"], [playerAddresses])
+        );
+        expect(emittedmatchFee).to.equal(matchFee);
+        expect(emittedFundsLocked).to.equal(matchFee * BigInt(playerAddresses.length));
+
+        balancesAfterStart = await getPlayerBalances(playerAddresses, match);
+
+        // calculate reference values for the subsequent tests
+        ({
+          payouts,
+          gameFee,
+        } = getPayouts({
+          playerCount: BigInt(allPlayers.length),
+          matchFee,
+          gameFeePerc,
+        }));
+      });
+
+      it("Should exempt the entry fee from all the player balances", async () => {
+        balancesBeforeStart.forEach((bal, index) => {
+          expect(bal - balancesAfterStart[index]).to.equal(matchFee);
+        });
+      });
+
+      it("Should save and lock the correct amount of fees for the match", async () => {
+        const lockedForMatch = await match.lockedFunds(matchDataHash);
+        expect(lockedForMatch).to.equal(matchFee * BigInt(playerAddresses.length));
+      });
+
+      it("Should fail if the match already exists", async () => {
+        await expect(match.startMatch(matchId, playerAddresses, matchFee))
+          .to.be.revertedWithCustomError(match, MATCH_STARTED_ERR);
+      });
+
+      it("Should fail when starting a match with 0 `matchFee`", async () => {
+        await expect(match.startMatch(2, playerAddresses, 0n))
+          .to.be.revertedWithCustomError(match, ZERO_MATCH_FEE_ERR)
+          .withArgs(2);
+      });
+    });
+
+    describe("#endMatch()", () => {
+      it("Should revert if called by a non-owner/non-operator", async () => {
+        await expect(
+          match.connect(player1).endMatch(
+            1,
+            [player1.address, player2.address],
+            [ethers.parseEther("1"), ethers.parseEther("1")],
+            ethers.parseEther("1"),
+          )
+        ).to.be.revertedWithCustomError(match, NOT_AUTHORIZED_ERR)
+          .withArgs(player1.address);
+      });
+
+      it("Should fail if the match does not exist", async () => {
+        const invalidMatchId = 999; // Use an ID for a match that doesn't exist
+        await expect(
+          match.endMatch(
+            invalidMatchId,
+            [player1.address, player2.address],
+            [1n, 1n],
+            ethers.parseEther("1")
+          )
+        ).to.be.revertedWithCustomError(match, INVALID_MATCH_ERR)
+          .withArgs(invalidMatchId, getMatchDataHash({
+            matchId: BigInt(invalidMatchId),
+            matchFee: ethers.parseEther("1"),
+            players: [player1.address, player2.address],
+          }));
+      });
+
+      it("Should fail if players and payouts array lengths mismatch", async () => {
+        await expect(
+          match.endMatch(
+            matchId,
+            [player1.address, player2.address],
+            [1n],
+            ethers.parseEther("1")
+          )
+        ).to.be.revertedWithCustomError(match, ARRAY_MISMATCH_ERR);
+      });
+
+      it("Should revert if payout amounts are calculated incorrectly", async () => {
+        const invalidPayouts = [1n, 1n, 1n, 1n, 1n, 1n];
+        await expect(
+          match.endMatch(
+            matchId,
+            playerAddresses,
+            invalidPayouts,
+            matchFee
+          )
+        ).to.be.revertedWithCustomError(match, INVALID_PAYOUTS_ERR)
+          .withArgs(matchId);
+      });
+
+      it("Should end the match and emit event with correct parameters", async () => {
+        const totalPayoutRef = matchFee * BigInt(playerAddresses.length);
+
+        const totalPayout = payouts.reduce(
+          (acc, payout) => acc + payout,
+          0n
+        );
+
+        // make sure our helper calculated properly and there is no leftover,
+        // because if we get any leftover the contract will revert
+        expect(totalPayout + gameFee).to.equal(totalPayoutRef);
+
+        feeVaultBalanceBefore = await match.balances(feeVault.address);
+
+        await match.endMatch(
+          matchId,
+          playerAddresses,
+          payouts,
+          matchFee
+        );
+
+        const [{
+          args: {
+            matchDataHash: emittedMatchDataHash,
+            matchId: emittedMatchId,
+            players: emittedPlayers,
+            payouts: emittedPayouts,
+            matchFee: emittedMatchFee,
+            gameFee: emittedGameFee,
+          },
+        }] = await getMatchEvents({
+          match,
+          eventName: "MatchEnded",
+        });
+
+        expect(emittedPlayers.hash).to.equal(
+          ethers.solidityPackedKeccak256(["address[]"], [playerAddresses])
+        );
+        expect(emittedMatchDataHash).to.equal(matchDataHash);
+        expect(emittedMatchId).to.equal(matchId);
+        expect(emittedPayouts).to.deep.equal(payouts);
+        expect(emittedMatchFee).to.equal(matchFee);
+        expect(emittedGameFee).to.equal(gameFee);
+      });
+
+      it("Should remove the locked amount from the #lockedFunds mapping", async () => {
+        const lockedForMatch = await match.lockedFunds(matchDataHash);
+        expect(lockedForMatch).to.equal(0n);
+      });
+
+      it("Should disperse the payouts correctly to the player #balances", async () => {
+        balancesAfterEnd = await getPlayerBalances(playerAddresses, match);
+
+        playerAddresses.forEach(
+          (playerAddr, index) => {
+            const balBefore = balancesAfterStart[index];
+            const balAfter = balancesAfterEnd[index];
+            const payout = payouts[index];
+
+            expect(balAfter - balBefore).to.equal(payout);
+          }
+        );
+      });
+
+      it("Should add #gameFee to the #feeVault balance", async () => {
+        const feeVaultBalAfter = await match.balances(feeVault.address);
+
+        expect(feeVaultBalAfter - feeVaultBalanceBefore).to.equal(gameFee);
+      });
+
+      it("Players should be able to withdraw their winnings", async () => {
+        await allPlayers.reduce(
+          async (acc, player, idx) => {
+            await acc;
+            await match.connect(player).withdraw(payouts[idx]);
+          }, Promise.resolve()
+        );
+
+        const balancesAfterWithdraw = await getPlayerBalances(playerAddresses, match);
+
+        balancesAfterWithdraw.forEach(
+          (bal, index) => {
+            expect(bal).to.equal(balancesAfterStart[index]);
+          }
+        );
+      });
+    });
+  });
+
+  describe("Access Control", () => {
+    it("owner, operators assigned at deploy and operators assigned later should have appropriate rights", async () => {
+      await match.connect(owner).addOperators([operator1.address, operator2.address]);
+
+      const operators = [
+        owner,
+        operator1,
+        operator2,
+        operator3, // this was assigned at construction. they all should work equally
+      ];
+      const depositAmt = ethers.parseEther(operators.length.toString());
+
+      await match.connect(player1).deposit(depositAmt);
+      await match.connect(player2).deposit(depositAmt);
+      await match.connect(player3).deposit(depositAmt);
+      await match.connect(player4).deposit(depositAmt);
+
+      const matchFeeAC = ethers.parseEther("1");
+
+      const players = [
+        player1.address,
+        player2.address,
+        player3.address,
+        player4.address,
+      ];
+
+      await operators.reduce(
+        async (acc, operator, idx) => {
+          await acc;
+
+          await expect(
+            match.connect(operator).startMatch(
+              idx + 1,
+              players,
+              matchFeeAC
+            )
+          ).to.be.fulfilled;
+
+          const {
+            payouts: payoutsAC,
+          } = getPayouts({
+            playerCount: BigInt(players.length),
+            matchFee: matchFeeAC,
+            gameFeePerc,
+          });
+
+          await expect(
+            match.connect(operator).endMatch(
+              idx + 1,
+              players,
+              payoutsAC,
+              matchFeeAC
+            )
+          ).to.be.fulfilled;
+
+          await expect(
+            match.connect(operator).setFeeVault(operator1.address)
+          ).to.be.fulfilled;
+
+          if (operator !== owner) {
+            await expect(
+              match.connect(operator).transferOwnership(operator1.address)
+            ).to.be.revertedWithCustomError(match, OWNABLE_UNAUTHORIZED_ERR)
+              .withArgs(operator.address);
+          } else {
+            await expect(
+              match.connect(operator).transferOwnership(player1.address)
+            ).to.be.fulfilled;
+          }
+        }, Promise.resolve()
+      );
+
+      // set back
+      await match.connect(operator2).setFeeVault(feeVault.address);
+      await match.connect(player1).transferOwnership(owner.address);
+    });
+  });
+
+  describe("Deploy", () => {
+    it("Deployed contract should exist in the DB", async () => {
+      const nameOfContract = contractNames.match.contract;
+      const addressOfContract = await match.getAddress();
+      const contractFromDB = await dbAdapter.getContract(nameOfContract);
+      const matchArtifact = await hre.artifacts.readArtifact(contractNames.match.contract);
+
+      expect({
+        addrs: contractFromDB?.address,
+        label: contractFromDB?.name,
+        abi: JSON.stringify(matchArtifact.abi),
+      }).to.deep.equal({
+        addrs: addressOfContract,
+        label: nameOfContract,
+        abi: contractFromDB?.abi,
+      });
+    });
+
+    it("Should be deployed with correct args", async () => {
+      const expectedArgs = {
+        token: await match.token(),
+        feeVault: await match.getFeeVault(),
+        owner: await match.owner(),
+      };
+
+      expect(expectedArgs.token).to.eq(mockERC20Address);
+      expect(expectedArgs.feeVault).to.eq(config.feeVault);
+      expect(expectedArgs.owner).to.eq(config.owner);
+
+      for (const operator of config.operators) {
+        await match.isOperator(operator);
+      }
+    });
+
+    it("Should have correct db and contract versions", async () => {
+      const tag = await acquireLatestGitTag();
+      const contractFromDB = await dbAdapter.getContract(contractNames.match.contract);
+      const dbDeployedV = await dbAdapter.versioner.getDeployedVersion();
+
+      expect({
+        dbVersion: contractFromDB?.version,
+        contractVersion: dbDeployedV?.contractsVersion,
+      }).to.deep.equal({
+        dbVersion: dbDeployedV?.dbVersion,
+        contractVersion: tag,
+      });
+    });
+  });
+
+  describe("Separate tokens", () => {
+    let match2 : Match;
+    before(async () => {
+      [
+        owner,
+        operator1,
+        operator2,
+        operator3,
+        feeVault,
+      ] = await hre.ethers.getSigners();
+
+      const tokenForMatchFactory = await hre.ethers.getContractFactory("MockERC20");
+      tokenForMatch = await tokenForMatchFactory.deploy("Meow", "MEOW");
+
+      const argsForDeployMatch = {
+        token: await tokenForMatch.getAddress(),
+        feeVault: feeVault.address,
+        owner: owner.address,
+        operators: [
+          operator1.address,
+          operator2.address,
+          operator3.address,
+        ],
+      };
+
+      const campaignConfig = await validateConfig({
+        // leave as its until next PR.
+        // eslint-disable-next-line @typescript-eslint/no-non-null-assertion
+        env: process.env.ENV_LEVEL!,
+        mockTokens: "false",
+        deployAdmin: owner,
+        postDeploy: {
+          tenderlyProjectSlug: "string",
+          monitorContracts: false,
+          verifyContracts: false,
+        },
+        owner,
+        matchConfig: argsForDeployMatch,
+      });
+
+      const matchConsts = contractNames.match;
+      const campaign = await runZModulesCampaign({
+        config: campaignConfig,
+        missions: [
+          matchMission(matchConsts.contract, matchConsts.instance),
+        ],
+      });
+
+      match2 = campaign.state.contracts.match as unknown as Match;
+    });
+
+    after(async () => {
+      await dbAdapter.dropDB();
+    });
+
+    it("Should deploy contract with mock, provided separetely from campaign", async () => {
+      expect(await match2.token()).to.eq(await tokenForMatch.getAddress());
+    });
+  });
+
+});