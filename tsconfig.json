{
  "compilerOptions": {
    "target": "es2020",
    "module": "commonjs",
    "esModuleInterop": true,
    "forceConsistentCasingInFileNames": true,
    "strict": true,
    "skipLibCheck": true,
    "resolveJsonModule": true,
<<<<<<< HEAD
    "outDir": "dist"
=======
    "outDir": "./dist",
>>>>>>> 43ad3e0c
  }
}<|MERGE_RESOLUTION|>--- conflicted
+++ resolved
@@ -1,16 +1,12 @@
-{
-  "compilerOptions": {
-    "target": "es2020",
-    "module": "commonjs",
-    "esModuleInterop": true,
-    "forceConsistentCasingInFileNames": true,
-    "strict": true,
-    "skipLibCheck": true,
-    "resolveJsonModule": true,
-<<<<<<< HEAD
-    "outDir": "dist"
-=======
-    "outDir": "./dist",
->>>>>>> 43ad3e0c
-  }
-}+{
+  "compilerOptions": {
+    "target": "es2020",
+    "module": "commonjs",
+    "esModuleInterop": true,
+    "forceConsistentCasingInFileNames": true,
+    "strict": true,
+    "skipLibCheck": true,
+    "resolveJsonModule": true,
+    "outDir": "./dist",
+  }
+}