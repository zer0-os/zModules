/* eslint-disable @typescript-eslint/no-var-requires, @typescript-eslint/no-unused-vars */

require("dotenv").config();

import "@nomicfoundation/hardhat-toolbox";
import "@nomicfoundation/hardhat-ethers";
import "@nomicfoundation/hardhat-verify";
import "@nomicfoundation/hardhat-toolbox/network-helpers";
import "@nomicfoundation/hardhat-chai-matchers";
import "@openzeppelin/hardhat-upgrades";
import "solidity-coverage";
import "solidity-docgen";
import "hardhat-gas-reporter";

import { HardhatUserConfig, subtask } from "hardhat/config";
import { mochaGlobalSetup, mochaGlobalTeardown } from "./test/mongo-global";
import { TASK_TEST_RUN_MOCHA_TESTS } from "hardhat/builtin-tasks/task-names";

subtask(TASK_TEST_RUN_MOCHA_TESTS)
  .setAction(async (args, hre, runSuper) => {
    await mochaGlobalSetup();
    const testFailures = await runSuper(args);
    await mochaGlobalTeardown();

    return testFailures;
  });

const config : HardhatUserConfig = {
  solidity: {
    compilers: [
      {
<<<<<<< HEAD
=======
        version: "0.8.22",
        settings: {
          optimizer: {
            enabled: true,
            runs: 20000,
          },
        },
      },
      {
>>>>>>> 3f437f6e
        version: "0.8.26",
        settings: {
          optimizer: {
            enabled: true,
            runs: 20000,
          },
        },
      },
    ],
  },
  paths: {
    sources: "./contracts",
    tests: "./test",
    cache: "./cache",
    artifacts: "./artifacts",
  },
  typechain: {
    outDir: "typechain",
  },
  mocha: {
    timeout: 5000000,
  },
  gasReporter: {
    enabled: false,
  },
  networks: {
    // mainnet: {
    // //   url: `${process.env.MAINNET_RPC_URL}`,
    // //   gasPrice: 80000000000,
    // },
    // sepolia: {
    //   url: `${process.env.SEPOLIA_RPC_URL}`,
    //   timeout: 10000000,
    //   accounts: [ // Comment out for CI, uncomment this when using Sepolia
    //     `${process.env.TESTNET_PRIVATE_KEY_A}`,
    // `${process.env.TESTNET_PRIVATE_KEY_B}`,
    // `${process.env.TESTNET_PRIVATE_KEY_C}`,
    // `${process.env.TESTNET_PRIVATE_KEY_D}`,
    // `${process.env.TESTNET_PRIVATE_KEY_E}`,
    // `${process.env.TESTNET_PRIVATE_KEY_F}`,
    //   ],
    //   // Must have to avoid instead failing as `invalid length for result data` error
    //   throwOnCallFailures: false, // not sure if this even works
    // },
    // meowtestnet: {
    //   url: `${process.env.MEOWTESTNET_RPC_URL}`,
    //   chainId: 883424730,
    //   accounts: [ // Comment out for CI, uncomment this when using Sepolia
    // `${process.env.DEPLOYER_PRIVATE_KEY}`,
    // `${process.env.ZERO_VAULT_PRIVATE_KEY}`,
    // `${process.env.TESTNET_PRIVATE_KEY_A}`,
    // `${process.env.TESTNET_PRIVATE_KEY_B}`,
    // `${process.env.TESTNET_PRIVATE_KEY_C}`,
    // `${process.env.TESTNET_PRIVATE_KEY_D}`,
    // `${process.env.TESTNET_PRIVATE_KEY_E}`,
    // `${process.env.TESTNET_PRIVATE_KEY_F}`,
    //   ],
    // },
  },
  // etherscan: {
  //   apiKey: `${process.env.ETHERSCAN_API_KEY}`,
  //   customChains: [
  //     {
  //       network: "meowtestnet",
  //       chainId: 883424730,
  //       urls: {
  //         apiURL: "https://meowchain-testnet-blockscout.eu-north-2.gateway.fm/api/",
  //         browserURL: "https://meowchain-testnet-blockscout.eu-north-2.gateway.fm/",
  //       },
  //     },
  //   ],
  // },
  docgen: {
    pages: "files",
    templates: "docs/docgen-templates",
    outputDir: "docs/contracts",
    exclude: [
      "mock/",
    ],
  },
};

export default config;<|MERGE_RESOLUTION|>--- conflicted
+++ resolved
@@ -29,18 +29,6 @@
   solidity: {
     compilers: [
       {
-<<<<<<< HEAD
-=======
-        version: "0.8.22",
-        settings: {
-          optimizer: {
-            enabled: true,
-            runs: 20000,
-          },
-        },
-      },
-      {
->>>>>>> 3f437f6e
         version: "0.8.26",
         settings: {
           optimizer: {
